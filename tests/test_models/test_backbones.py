# Copyright (c) OpenMMLab. All rights reserved.
import numpy as np
import pytest
import torch

from mmdet3d.models import build_backbone


def test_pointnet2_sa_ssg():
    if not torch.cuda.is_available():
        pytest.skip()

    cfg = dict(
        type='PointNet2SASSG',
        in_channels=6,
        num_points=(32, 16),
        radius=(0.8, 1.2),
        num_samples=(16, 8),
        sa_channels=((8, 16), (16, 16)),
        fp_channels=((16, 16), (16, 16)))
    self = build_backbone(cfg)
    self.cuda()
    assert self.SA_modules[0].mlps[0].layer0.conv.in_channels == 6
    assert self.SA_modules[0].mlps[0].layer0.conv.out_channels == 8
    assert self.SA_modules[0].mlps[0].layer1.conv.out_channels == 16
    assert self.SA_modules[1].mlps[0].layer1.conv.out_channels == 16
    assert self.FP_modules[0].mlps.layer0.conv.in_channels == 32
    assert self.FP_modules[0].mlps.layer0.conv.out_channels == 16
    assert self.FP_modules[1].mlps.layer0.conv.in_channels == 19

    xyz = np.fromfile('tests/data/sunrgbd/points/000001.bin', dtype=np.float32)
    xyz = torch.from_numpy(xyz).view(1, -1, 6).cuda()  # (B, N, 6)
    # test forward
    ret_dict = self(xyz)
    fp_xyz = ret_dict['fp_xyz']
    fp_features = ret_dict['fp_features']
    fp_indices = ret_dict['fp_indices']
    sa_xyz = ret_dict['sa_xyz']
    sa_features = ret_dict['sa_features']
    sa_indices = ret_dict['sa_indices']
    assert len(fp_xyz) == len(fp_features) == len(fp_indices) == 3
    assert len(sa_xyz) == len(sa_features) == len(sa_indices) == 3
    assert fp_xyz[0].shape == torch.Size([1, 16, 3])
    assert fp_xyz[1].shape == torch.Size([1, 32, 3])
    assert fp_xyz[2].shape == torch.Size([1, 100, 3])
    assert fp_features[0].shape == torch.Size([1, 16, 16])
    assert fp_features[1].shape == torch.Size([1, 16, 32])
    assert fp_features[2].shape == torch.Size([1, 16, 100])
    assert fp_indices[0].shape == torch.Size([1, 16])
    assert fp_indices[1].shape == torch.Size([1, 32])
    assert fp_indices[2].shape == torch.Size([1, 100])
    assert sa_xyz[0].shape == torch.Size([1, 100, 3])
    assert sa_xyz[1].shape == torch.Size([1, 32, 3])
    assert sa_xyz[2].shape == torch.Size([1, 16, 3])
    assert sa_features[0].shape == torch.Size([1, 3, 100])
    assert sa_features[1].shape == torch.Size([1, 16, 32])
    assert sa_features[2].shape == torch.Size([1, 16, 16])
    assert sa_indices[0].shape == torch.Size([1, 100])
    assert sa_indices[1].shape == torch.Size([1, 32])
    assert sa_indices[2].shape == torch.Size([1, 16])

    # test only xyz input without features
    cfg['in_channels'] = 3
    self = build_backbone(cfg)
    self.cuda()
    ret_dict = self(xyz[..., :3])
    assert len(fp_xyz) == len(fp_features) == len(fp_indices) == 3
    assert len(sa_xyz) == len(sa_features) == len(sa_indices) == 3
    assert fp_features[0].shape == torch.Size([1, 16, 16])
    assert fp_features[1].shape == torch.Size([1, 16, 32])
    assert fp_features[2].shape == torch.Size([1, 16, 100])
    assert sa_features[0].shape == torch.Size([1, 3, 100])
    assert sa_features[1].shape == torch.Size([1, 16, 32])
    assert sa_features[2].shape == torch.Size([1, 16, 16])


def test_multi_backbone():
    if not torch.cuda.is_available():
        pytest.skip()

    # test list config
    cfg_list = dict(
        type='MultiBackbone',
        num_streams=4,
        suffixes=['net0', 'net1', 'net2', 'net3'],
        backbones=[
            dict(
                type='PointNet2SASSG',
                in_channels=4,
                num_points=(256, 128, 64, 32),
                radius=(0.2, 0.4, 0.8, 1.2),
                num_samples=(64, 32, 16, 16),
                sa_channels=((64, 64, 128), (128, 128, 256), (128, 128, 256),
                             (128, 128, 256)),
                fp_channels=((256, 256), (256, 256)),
                norm_cfg=dict(type='BN2d')),
            dict(
                type='PointNet2SASSG',
                in_channels=4,
                num_points=(256, 128, 64, 32),
                radius=(0.2, 0.4, 0.8, 1.2),
                num_samples=(64, 32, 16, 16),
                sa_channels=((64, 64, 128), (128, 128, 256), (128, 128, 256),
                             (128, 128, 256)),
                fp_channels=((256, 256), (256, 256)),
                norm_cfg=dict(type='BN2d')),
            dict(
                type='PointNet2SASSG',
                in_channels=4,
                num_points=(256, 128, 64, 32),
                radius=(0.2, 0.4, 0.8, 1.2),
                num_samples=(64, 32, 16, 16),
                sa_channels=((64, 64, 128), (128, 128, 256), (128, 128, 256),
                             (128, 128, 256)),
                fp_channels=((256, 256), (256, 256)),
                norm_cfg=dict(type='BN2d')),
            dict(
                type='PointNet2SASSG',
                in_channels=4,
                num_points=(256, 128, 64, 32),
                radius=(0.2, 0.4, 0.8, 1.2),
                num_samples=(64, 32, 16, 16),
                sa_channels=((64, 64, 128), (128, 128, 256), (128, 128, 256),
                             (128, 128, 256)),
                fp_channels=((256, 256), (256, 256)),
                norm_cfg=dict(type='BN2d'))
        ])

    self = build_backbone(cfg_list)
    self.cuda()

    assert len(self.backbone_list) == 4

    xyz = np.fromfile('tests/data/sunrgbd/points/000001.bin', dtype=np.float32)
    xyz = torch.from_numpy(xyz).view(1, -1, 6).cuda()  # (B, N, 6)
    # test forward
    ret_dict = self(xyz[:, :, :4])

    assert ret_dict['hd_feature'].shape == torch.Size([1, 256, 128])
    assert ret_dict['fp_xyz_net0'][-1].shape == torch.Size([1, 128, 3])
    assert ret_dict['fp_features_net0'][-1].shape == torch.Size([1, 256, 128])

    # test dict config
    cfg_dict = dict(
        type='MultiBackbone',
        num_streams=2,
        suffixes=['net0', 'net1'],
        aggregation_mlp_channels=[512, 128],
        backbones=dict(
            type='PointNet2SASSG',
            in_channels=4,
            num_points=(256, 128, 64, 32),
            radius=(0.2, 0.4, 0.8, 1.2),
            num_samples=(64, 32, 16, 16),
            sa_channels=((64, 64, 128), (128, 128, 256), (128, 128, 256),
                         (128, 128, 256)),
            fp_channels=((256, 256), (256, 256)),
            norm_cfg=dict(type='BN2d')))

    self = build_backbone(cfg_dict)
    self.cuda()

    assert len(self.backbone_list) == 2

    # test forward
    ret_dict = self(xyz[:, :, :4])

    assert ret_dict['hd_feature'].shape == torch.Size([1, 128, 128])
    assert ret_dict['fp_xyz_net0'][-1].shape == torch.Size([1, 128, 3])
    assert ret_dict['fp_features_net0'][-1].shape == torch.Size([1, 256, 128])

    # Length of backbone configs list should be equal to num_streams
    with pytest.raises(AssertionError):
        cfg_list['num_streams'] = 3
        build_backbone(cfg_list)

    # Length of suffixes list should be equal to num_streams
    with pytest.raises(AssertionError):
        cfg_dict['suffixes'] = ['net0', 'net1', 'net2']
        build_backbone(cfg_dict)

    # Type of 'backbones' should be Dict or List[Dict].
    with pytest.raises(AssertionError):
        cfg_dict['backbones'] = 'PointNet2SASSG'
        build_backbone(cfg_dict)


def test_pointnet2_sa_msg():
    if not torch.cuda.is_available():
        pytest.skip()

    # PN2MSG used in 3DSSD
    cfg = dict(
        type='PointNet2SAMSG',
        in_channels=4,
        num_points=(256, 64, (32, 32)),
        radii=((0.2, 0.4, 0.8), (0.4, 0.8, 1.6), (1.6, 3.2, 4.8)),
        num_samples=((8, 8, 16), (8, 8, 16), (8, 8, 8)),
        sa_channels=(((8, 8, 16), (8, 8, 16),
                      (8, 8, 16)), ((16, 16, 32), (16, 16, 32), (16, 24, 32)),
                     ((32, 32, 64), (32, 24, 64), (32, 64, 64))),
        aggregation_channels=(16, 32, 64),
        fps_mods=(('D-FPS'), ('FS'), ('F-FPS', 'D-FPS')),
        fps_sample_range_lists=((-1), (-1), (64, -1)),
        norm_cfg=dict(type='BN2d'),
        sa_cfg=dict(
            type='PointSAModuleMSG',
            pool_mod='max',
            use_xyz=True,
            normalize_xyz=False))

    self = build_backbone(cfg)
    self.cuda()
    assert self.SA_modules[0].mlps[0].layer0.conv.in_channels == 4
    assert self.SA_modules[0].mlps[0].layer0.conv.out_channels == 8
    assert self.SA_modules[0].mlps[1].layer1.conv.out_channels == 8
    assert self.SA_modules[2].mlps[2].layer2.conv.out_channels == 64

    xyz = np.fromfile('tests/data/sunrgbd/points/000001.bin', dtype=np.float32)
    xyz = torch.from_numpy(xyz).view(1, -1, 6).cuda()  # (B, N, 6)
    # test forward
    ret_dict = self(xyz[:, :, :4])
    sa_xyz = ret_dict['sa_xyz'][-1]
    sa_features = ret_dict['sa_features'][-1]
    sa_indices = ret_dict['sa_indices'][-1]

    assert sa_xyz.shape == torch.Size([1, 64, 3])
    assert sa_features.shape == torch.Size([1, 64, 64])
    assert sa_indices.shape == torch.Size([1, 64])

    # out_indices should smaller than the length of SA Modules.
    with pytest.raises(AssertionError):
        build_backbone(
            dict(
                type='PointNet2SAMSG',
                in_channels=4,
                num_points=(256, 64, (32, 32)),
                radii=((0.2, 0.4, 0.8), (0.4, 0.8, 1.6), (1.6, 3.2, 4.8)),
                num_samples=((8, 8, 16), (8, 8, 16), (8, 8, 8)),
                sa_channels=(((8, 8, 16), (8, 8, 16), (8, 8, 16)),
                             ((16, 16, 32), (16, 16, 32), (16, 24, 32)),
                             ((32, 32, 64), (32, 24, 64), (32, 64, 64))),
                aggregation_channels=(16, 32, 64),
                fps_mods=(('D-FPS'), ('FS'), ('F-FPS', 'D-FPS')),
                fps_sample_range_lists=((-1), (-1), (64, -1)),
                out_indices=(2, 3),
                norm_cfg=dict(type='BN2d'),
                sa_cfg=dict(
                    type='PointSAModuleMSG',
                    pool_mod='max',
                    use_xyz=True,
                    normalize_xyz=False)))

    # PN2MSG used in segmentation
    cfg = dict(
        type='PointNet2SAMSG',
        in_channels=6,  # [xyz, rgb]
        num_points=(1024, 256, 64, 16),
        radii=((0.05, 0.1), (0.1, 0.2), (0.2, 0.4), (0.4, 0.8)),
        num_samples=((16, 32), (16, 32), (16, 32), (16, 32)),
        sa_channels=(((16, 16, 32), (32, 32, 64)), ((64, 64, 128), (64, 96,
                                                                    128)),
                     ((128, 196, 256), (128, 196, 256)), ((256, 256, 512),
                                                          (256, 384, 512))),
        aggregation_channels=(None, None, None, None),
        fps_mods=(('D-FPS'), ('D-FPS'), ('D-FPS'), ('D-FPS')),
        fps_sample_range_lists=((-1), (-1), (-1), (-1)),
        dilated_group=(False, False, False, False),
        out_indices=(0, 1, 2, 3),
        norm_cfg=dict(type='BN2d'),
        sa_cfg=dict(
            type='PointSAModuleMSG',
            pool_mod='max',
            use_xyz=True,
            normalize_xyz=False))

    self = build_backbone(cfg)
    self.cuda()
    ret_dict = self(xyz)
    sa_xyz = ret_dict['sa_xyz']
    sa_features = ret_dict['sa_features']
    sa_indices = ret_dict['sa_indices']

    assert len(sa_xyz) == len(sa_features) == len(sa_indices) == 5
    assert sa_xyz[0].shape == torch.Size([1, 100, 3])
    assert sa_xyz[1].shape == torch.Size([1, 1024, 3])
    assert sa_xyz[2].shape == torch.Size([1, 256, 3])
    assert sa_xyz[3].shape == torch.Size([1, 64, 3])
    assert sa_xyz[4].shape == torch.Size([1, 16, 3])
    assert sa_features[0].shape == torch.Size([1, 3, 100])
    assert sa_features[1].shape == torch.Size([1, 96, 1024])
    assert sa_features[2].shape == torch.Size([1, 256, 256])
    assert sa_features[3].shape == torch.Size([1, 512, 64])
    assert sa_features[4].shape == torch.Size([1, 1024, 16])
    assert sa_indices[0].shape == torch.Size([1, 100])
    assert sa_indices[1].shape == torch.Size([1, 1024])
    assert sa_indices[2].shape == torch.Size([1, 256])
    assert sa_indices[3].shape == torch.Size([1, 64])
    assert sa_indices[4].shape == torch.Size([1, 16])


def test_dgcnn_gf():
    if not torch.cuda.is_available():
        pytest.skip()

    # DGCNNGF used in segmentation
    cfg = dict(
        type='DGCNNBackbone',
        in_channels=6,
        num_samples=(20, 20, 20),
        knn_modes=['D-KNN', 'F-KNN', 'F-KNN'],
        radius=(None, None, None),
        gf_channels=((64, 64), (64, 64), (64, )),
        fa_channels=(1024, ),
        act_cfg=dict(type='ReLU'))

    self = build_backbone(cfg)
    self.cuda()

    xyz = np.fromfile('tests/data/sunrgbd/points/000001.bin', dtype=np.float32)
    xyz = torch.from_numpy(xyz).view(1, -1, 6).cuda()  # (B, N, 6)
    # test forward
    ret_dict = self(xyz)
    gf_points = ret_dict['gf_points']
    fa_points = ret_dict['fa_points']

    assert len(gf_points) == 4
    assert gf_points[0].shape == torch.Size([1, 100, 6])
    assert gf_points[1].shape == torch.Size([1, 100, 64])
    assert gf_points[2].shape == torch.Size([1, 100, 64])
    assert gf_points[3].shape == torch.Size([1, 100, 64])
<<<<<<< HEAD
    assert fa_points.shape == torch.Size([1, 100, 1216])
=======
    assert fa_points.shape == torch.Size([1, 100, 1216])


def test_dla_net():
    # test DLANet used in SMOKE
    # test list config
    cfg = dict(
        type='DLANet',
        depth=34,
        in_channels=3,
        norm_cfg=dict(type='GN', num_groups=32))

    img = torch.randn((4, 3, 32, 32))
    self = build_backbone(cfg)
    self.init_weights()

    results = self(img)
    assert len(results) == 6
    assert results[0].shape == torch.Size([4, 16, 32, 32])
    assert results[1].shape == torch.Size([4, 32, 16, 16])
    assert results[2].shape == torch.Size([4, 64, 8, 8])
    assert results[3].shape == torch.Size([4, 128, 4, 4])
    assert results[4].shape == torch.Size([4, 256, 2, 2])
    assert results[5].shape == torch.Size([4, 512, 1, 1])
>>>>>>> e93a77f0
<|MERGE_RESOLUTION|>--- conflicted
+++ resolved
@@ -329,9 +329,6 @@
     assert gf_points[1].shape == torch.Size([1, 100, 64])
     assert gf_points[2].shape == torch.Size([1, 100, 64])
     assert gf_points[3].shape == torch.Size([1, 100, 64])
-<<<<<<< HEAD
-    assert fa_points.shape == torch.Size([1, 100, 1216])
-=======
     assert fa_points.shape == torch.Size([1, 100, 1216])
 
 
@@ -355,5 +352,4 @@
     assert results[2].shape == torch.Size([4, 64, 8, 8])
     assert results[3].shape == torch.Size([4, 128, 4, 4])
     assert results[4].shape == torch.Size([4, 256, 2, 2])
-    assert results[5].shape == torch.Size([4, 512, 1, 1])
->>>>>>> e93a77f0
+    assert results[5].shape == torch.Size([4, 512, 1, 1])