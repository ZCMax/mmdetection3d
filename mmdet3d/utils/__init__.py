--- conflicted
+++ resolved
@@ -9,9 +9,6 @@
 
 __all__ = [
     'Registry', 'build_from_cfg', 'get_root_logger', 'collect_env',
-<<<<<<< HEAD
-    'print_log', 'setup_multi_processes', 'find_latest_checkpoint'
-=======
-    'print_log', 'setup_multi_processes', 'compat_cfg'
->>>>>>> aa959558
+    'print_log', 'setup_multi_processes', 'find_latest_checkpoint',
+    'compat_cfg'
 ]