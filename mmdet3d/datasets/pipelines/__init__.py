--- conflicted
+++ resolved
@@ -27,9 +27,6 @@
     'LoadPointsFromMultiSweeps', 'BackgroundPointsFilter',
     'VoxelBasedPointSampler', 'GlobalAlignment', 'IndoorPatchPointSample',
     'LoadImageFromFileMono3D', 'ObjectNameFilter', 'RandomDropPointsColor',
-<<<<<<< HEAD
-    'RandomJitterPoints', 'LoadPointsFromWeb'
-=======
-    'RandomJitterPoints', 'AffineResize', 'RandomShiftScale'
->>>>>>> cbc2491f
+    'RandomJitterPoints', 'AffineResize', 'RandomShiftScale',
+    'LoadPointsFromWeb'
 ]