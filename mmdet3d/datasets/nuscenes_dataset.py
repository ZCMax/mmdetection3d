--- conflicted
+++ resolved
@@ -38,13 +38,8 @@
             - 'mv_image_based': Load all of the instances in the frame and need
                 to convert to the FOV-based data type to support image-based
                 detector.
-<<<<<<< HEAD
-            - 'fov_image_based': Only load the instances inside the default cam,
-                and need to convert to the FOV-based data type to support
-=======
             - 'fov_image_based': Only load the instances inside the default
                 cam, and need to convert to the FOV-based data type to support
->>>>>>> ba3a7981
                 image-based detector.
         modality (dict): Modality to specify the sensor data used as input.
             Defaults to dict(use_camera=False, use_lidar=True).
