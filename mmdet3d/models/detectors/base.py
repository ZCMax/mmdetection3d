--- conflicted
+++ resolved
@@ -7,12 +7,8 @@
 from mmdet3d.registry import MODELS
 from mmdet3d.structures.det3d_data_sample import (ForwardResults,
                                                   OptSampleList, SampleList)
-<<<<<<< HEAD
-from mmdet3d.utils.typing import OptConfigType, OptInstanceList, OptMultiConfig
-=======
 from mmdet3d.utils.typing_utils import (OptConfigType, OptInstanceList,
                                         OptMultiConfig)
->>>>>>> 84b4348f
 
 
 @MODELS.register_module()
