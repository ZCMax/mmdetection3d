# Copyright (c) OpenMMLab. All rights reserved.
import numpy as np
import torch
from mmcv.cnn import ConvModule, normal_init
from mmcv.ops import SparseConvTensor, SparseMaxPool3d, SparseSequential
from mmcv.runner import BaseModule
from torch import nn as nn

from mmdet3d.core.bbox.structures import (LiDARInstance3DBoxes,
                                          rotation_3d_in_axis, xywhr2xyxyr)
<<<<<<< HEAD
from mmdet3d.models.builder import HEADS, build_loss
=======
from mmdet3d.core.post_processing import nms_bev, nms_normal_bev
from mmdet3d.models.builder import build_loss
>>>>>>> 023c88b5
from mmdet3d.ops import make_sparse_convmodule
from mmdet.core import build_bbox_coder, multi_apply


@HEADS.register_module()
class PartA2BboxHead(BaseModule):
    """PartA2 RoI head.

    Args:
        num_classes (int): The number of classes to prediction.
        seg_in_channels (int): Input channels of segmentation
            convolution layer.
        part_in_channels (int): Input channels of part convolution layer.
        seg_conv_channels (list(int)): Out channels of each
            segmentation convolution layer.
        part_conv_channels (list(int)): Out channels of each
            part convolution layer.
        merge_conv_channels (list(int)): Out channels of each
            feature merged convolution layer.
        down_conv_channels (list(int)): Out channels of each
            downsampled convolution layer.
        shared_fc_channels (list(int)): Out channels of each shared fc layer.
        cls_channels (list(int)): Out channels of each classification layer.
        reg_channels (list(int)): Out channels of each regression layer.
        dropout_ratio (float): Dropout ratio of classification and
            regression layers.
        roi_feat_size (int): The size of pooled roi features.
        with_corner_loss (bool): Whether to use corner loss or not.
        bbox_coder (:obj:`BaseBBoxCoder`): Bbox coder for box head.
        conv_cfg (dict): Config dict of convolutional layers
        norm_cfg (dict): Config dict of normalization layers
        loss_bbox (dict): Config dict of box regression loss.
        loss_cls (dict): Config dict of classifacation loss.
    """

    def __init__(self,
                 num_classes,
                 seg_in_channels,
                 part_in_channels,
                 seg_conv_channels=None,
                 part_conv_channels=None,
                 merge_conv_channels=None,
                 down_conv_channels=None,
                 shared_fc_channels=None,
                 cls_channels=None,
                 reg_channels=None,
                 dropout_ratio=0.1,
                 roi_feat_size=14,
                 with_corner_loss=True,
                 bbox_coder=dict(type='DeltaXYZWLHRBBoxCoder'),
                 conv_cfg=dict(type='Conv1d'),
                 norm_cfg=dict(type='BN1d', eps=1e-3, momentum=0.01),
                 loss_bbox=dict(
                     type='SmoothL1Loss', beta=1.0 / 9.0, loss_weight=2.0),
                 loss_cls=dict(
                     type='CrossEntropyLoss',
                     use_sigmoid=True,
                     reduction='none',
                     loss_weight=1.0),
                 init_cfg=None):
        super(PartA2BboxHead, self).__init__(init_cfg=init_cfg)
        self.num_classes = num_classes
        self.with_corner_loss = with_corner_loss
        self.bbox_coder = build_bbox_coder(bbox_coder)
        self.loss_bbox = build_loss(loss_bbox)
        self.loss_cls = build_loss(loss_cls)
        self.use_sigmoid_cls = loss_cls.get('use_sigmoid', False)

        assert down_conv_channels[-1] == shared_fc_channels[0]

        # init layers
        part_channel_last = part_in_channels
        part_conv = []
        for i, channel in enumerate(part_conv_channels):
            part_conv.append(
                make_sparse_convmodule(
                    part_channel_last,
                    channel,
                    3,
                    padding=1,
                    norm_cfg=norm_cfg,
                    indice_key=f'rcnn_part{i}',
                    conv_type='SubMConv3d'))
            part_channel_last = channel
        self.part_conv = SparseSequential(*part_conv)

        seg_channel_last = seg_in_channels
        seg_conv = []
        for i, channel in enumerate(seg_conv_channels):
            seg_conv.append(
                make_sparse_convmodule(
                    seg_channel_last,
                    channel,
                    3,
                    padding=1,
                    norm_cfg=norm_cfg,
                    indice_key=f'rcnn_seg{i}',
                    conv_type='SubMConv3d'))
            seg_channel_last = channel
        self.seg_conv = SparseSequential(*seg_conv)

        self.conv_down = SparseSequential()

        merge_conv_channel_last = part_channel_last + seg_channel_last
        merge_conv = []
        for i, channel in enumerate(merge_conv_channels):
            merge_conv.append(
                make_sparse_convmodule(
                    merge_conv_channel_last,
                    channel,
                    3,
                    padding=1,
                    norm_cfg=norm_cfg,
                    indice_key='rcnn_down0'))
            merge_conv_channel_last = channel

        down_conv_channel_last = merge_conv_channel_last
        conv_down = []
        for i, channel in enumerate(down_conv_channels):
            conv_down.append(
                make_sparse_convmodule(
                    down_conv_channel_last,
                    channel,
                    3,
                    padding=1,
                    norm_cfg=norm_cfg,
                    indice_key='rcnn_down1'))
            down_conv_channel_last = channel

        self.conv_down.add_module('merge_conv', SparseSequential(*merge_conv))
        self.conv_down.add_module('max_pool3d',
                                  SparseMaxPool3d(kernel_size=2, stride=2))
        self.conv_down.add_module('down_conv', SparseSequential(*conv_down))

        shared_fc_list = []
        pool_size = roi_feat_size // 2
        pre_channel = shared_fc_channels[0] * pool_size**3
        for k in range(1, len(shared_fc_channels)):
            shared_fc_list.append(
                ConvModule(
                    pre_channel,
                    shared_fc_channels[k],
                    1,
                    padding=0,
                    conv_cfg=conv_cfg,
                    norm_cfg=norm_cfg,
                    inplace=True))
            pre_channel = shared_fc_channels[k]

            if k != len(shared_fc_channels) - 1 and dropout_ratio > 0:
                shared_fc_list.append(nn.Dropout(dropout_ratio))

        self.shared_fc = nn.Sequential(*shared_fc_list)

        # Classification layer
        channel_in = shared_fc_channels[-1]
        cls_channel = 1
        cls_layers = []
        pre_channel = channel_in
        for k in range(0, len(cls_channels)):
            cls_layers.append(
                ConvModule(
                    pre_channel,
                    cls_channels[k],
                    1,
                    padding=0,
                    conv_cfg=conv_cfg,
                    norm_cfg=norm_cfg,
                    inplace=True))
            pre_channel = cls_channels[k]
        cls_layers.append(
            ConvModule(
                pre_channel,
                cls_channel,
                1,
                padding=0,
                conv_cfg=conv_cfg,
                act_cfg=None))
        if dropout_ratio >= 0:
            cls_layers.insert(1, nn.Dropout(dropout_ratio))

        self.conv_cls = nn.Sequential(*cls_layers)

        # Regression layer
        reg_layers = []
        pre_channel = channel_in
        for k in range(0, len(reg_channels)):
            reg_layers.append(
                ConvModule(
                    pre_channel,
                    reg_channels[k],
                    1,
                    padding=0,
                    conv_cfg=conv_cfg,
                    norm_cfg=norm_cfg,
                    inplace=True))
            pre_channel = reg_channels[k]
        reg_layers.append(
            ConvModule(
                pre_channel,
                self.bbox_coder.code_size,
                1,
                padding=0,
                conv_cfg=conv_cfg,
                act_cfg=None))
        if dropout_ratio >= 0:
            reg_layers.insert(1, nn.Dropout(dropout_ratio))

        self.conv_reg = nn.Sequential(*reg_layers)

        if init_cfg is None:
            self.init_cfg = dict(
                type='Xavier',
                layer=['Conv2d', 'Conv1d'],
                distribution='uniform')

    def init_weights(self):
        super().init_weights()
        normal_init(self.conv_reg[-1].conv, mean=0, std=0.001)

    def forward(self, seg_feats, part_feats):
        """Forward pass.

        Args:
            seg_feats (torch.Tensor): Point-wise semantic features.
            part_feats (torch.Tensor): Point-wise part prediction features.

        Returns:
            tuple[torch.Tensor]: Score of class and bbox predictions.
        """
        # (B * N, out_x, out_y, out_z, 4)
        rcnn_batch_size = part_feats.shape[0]

        # transform to sparse tensors
        sparse_shape = part_feats.shape[1:4]
        # (non_empty_num, 4) ==> [bs_idx, x_idx, y_idx, z_idx]
        sparse_idx = part_feats.sum(dim=-1).nonzero(as_tuple=False)

        part_features = part_feats[sparse_idx[:, 0], sparse_idx[:, 1],
                                   sparse_idx[:, 2], sparse_idx[:, 3]]
        seg_features = seg_feats[sparse_idx[:, 0], sparse_idx[:, 1],
                                 sparse_idx[:, 2], sparse_idx[:, 3]]
        coords = sparse_idx.int()
        part_features = SparseConvTensor(part_features, coords, sparse_shape,
                                         rcnn_batch_size)
        seg_features = SparseConvTensor(seg_features, coords, sparse_shape,
                                        rcnn_batch_size)

        # forward rcnn network
        x_part = self.part_conv(part_features)
        x_rpn = self.seg_conv(seg_features)

        merged_feature = torch.cat((x_rpn.features, x_part.features),
                                   dim=1)  # (N, C)
        shared_feature = SparseConvTensor(merged_feature, coords, sparse_shape,
                                          rcnn_batch_size)

        x = self.conv_down(shared_feature)

        shared_feature = x.dense().view(rcnn_batch_size, -1, 1)

        shared_feature = self.shared_fc(shared_feature)

        cls_score = self.conv_cls(shared_feature).transpose(
            1, 2).contiguous().squeeze(dim=1)  # (B, 1)
        bbox_pred = self.conv_reg(shared_feature).transpose(
            1, 2).contiguous().squeeze(dim=1)  # (B, C)

        return cls_score, bbox_pred

    def loss(self, cls_score, bbox_pred, rois, labels, bbox_targets,
             pos_gt_bboxes, reg_mask, label_weights, bbox_weights):
        """Computing losses.

        Args:
            cls_score (torch.Tensor): Scores of each roi.
            bbox_pred (torch.Tensor): Predictions of bboxes.
            rois (torch.Tensor): Roi bboxes.
            labels (torch.Tensor): Labels of class.
            bbox_targets (torch.Tensor): Target of positive bboxes.
            pos_gt_bboxes (torch.Tensor): Ground truths of positive bboxes.
            reg_mask (torch.Tensor): Mask for positive bboxes.
            label_weights (torch.Tensor): Weights of class loss.
            bbox_weights (torch.Tensor): Weights of bbox loss.

        Returns:
            dict: Computed losses.

                - loss_cls (torch.Tensor): Loss of classes.
                - loss_bbox (torch.Tensor): Loss of bboxes.
                - loss_corner (torch.Tensor): Loss of corners.
        """
        losses = dict()
        rcnn_batch_size = cls_score.shape[0]

        # calculate class loss
        cls_flat = cls_score.view(-1)
        loss_cls = self.loss_cls(cls_flat, labels, label_weights)
        losses['loss_cls'] = loss_cls

        # calculate regression loss
        code_size = self.bbox_coder.code_size
        pos_inds = (reg_mask > 0)
        if pos_inds.any() == 0:
            # fake a part loss
            losses['loss_bbox'] = loss_cls.new_tensor(0)
            if self.with_corner_loss:
                losses['loss_corner'] = loss_cls.new_tensor(0)
        else:
            pos_bbox_pred = bbox_pred.view(rcnn_batch_size, -1)[pos_inds]
            bbox_weights_flat = bbox_weights[pos_inds].view(-1, 1).repeat(
                1, pos_bbox_pred.shape[-1])
            loss_bbox = self.loss_bbox(
                pos_bbox_pred.unsqueeze(dim=0), bbox_targets.unsqueeze(dim=0),
                bbox_weights_flat.unsqueeze(dim=0))
            losses['loss_bbox'] = loss_bbox

            if self.with_corner_loss:
                pos_roi_boxes3d = rois[..., 1:].view(-1, code_size)[pos_inds]
                pos_roi_boxes3d = pos_roi_boxes3d.view(-1, code_size)
                batch_anchors = pos_roi_boxes3d.clone().detach()
                pos_rois_rotation = pos_roi_boxes3d[..., 6].view(-1)
                roi_xyz = pos_roi_boxes3d[..., 0:3].view(-1, 3)
                batch_anchors[..., 0:3] = 0
                # decode boxes
                pred_boxes3d = self.bbox_coder.decode(
                    batch_anchors,
                    pos_bbox_pred.view(-1, code_size)).view(-1, code_size)

                pred_boxes3d[..., 0:3] = rotation_3d_in_axis(
                    pred_boxes3d[..., 0:3].unsqueeze(1),
                    pos_rois_rotation,
                    axis=2).squeeze(1)

                pred_boxes3d[:, 0:3] += roi_xyz

                # calculate corner loss
                loss_corner = self.get_corner_loss_lidar(
                    pred_boxes3d, pos_gt_bboxes)
                losses['loss_corner'] = loss_corner

        return losses

    def get_targets(self, sampling_results, rcnn_train_cfg, concat=True):
        """Generate targets.

        Args:
            sampling_results (list[:obj:`SamplingResult`]):
                Sampled results from rois.
            rcnn_train_cfg (:obj:`ConfigDict`): Training config of rcnn.
            concat (bool): Whether to concatenate targets between batches.

        Returns:
            tuple[torch.Tensor]: Targets of boxes and class prediction.
        """
        pos_bboxes_list = [res.pos_bboxes for res in sampling_results]
        pos_gt_bboxes_list = [res.pos_gt_bboxes for res in sampling_results]
        iou_list = [res.iou for res in sampling_results]
        targets = multi_apply(
            self._get_target_single,
            pos_bboxes_list,
            pos_gt_bboxes_list,
            iou_list,
            cfg=rcnn_train_cfg)

        (label, bbox_targets, pos_gt_bboxes, reg_mask, label_weights,
         bbox_weights) = targets

        if concat:
            label = torch.cat(label, 0)
            bbox_targets = torch.cat(bbox_targets, 0)
            pos_gt_bboxes = torch.cat(pos_gt_bboxes, 0)
            reg_mask = torch.cat(reg_mask, 0)

            label_weights = torch.cat(label_weights, 0)
            label_weights /= torch.clamp(label_weights.sum(), min=1.0)

            bbox_weights = torch.cat(bbox_weights, 0)
            bbox_weights /= torch.clamp(bbox_weights.sum(), min=1.0)

        return (label, bbox_targets, pos_gt_bboxes, reg_mask, label_weights,
                bbox_weights)

    def _get_target_single(self, pos_bboxes, pos_gt_bboxes, ious, cfg):
        """Generate training targets for a single sample.

        Args:
            pos_bboxes (torch.Tensor): Positive boxes with shape
                (N, 7).
            pos_gt_bboxes (torch.Tensor): Ground truth boxes with shape
                (M, 7).
            ious (torch.Tensor): IoU between `pos_bboxes` and `pos_gt_bboxes`
                in shape (N, M).
            cfg (dict): Training configs.

        Returns:
            tuple[torch.Tensor]: Target for positive boxes.
                (label, bbox_targets, pos_gt_bboxes, reg_mask, label_weights,
                bbox_weights)
        """
        cls_pos_mask = ious > cfg.cls_pos_thr
        cls_neg_mask = ious < cfg.cls_neg_thr
        interval_mask = (cls_pos_mask == 0) & (cls_neg_mask == 0)

        # iou regression target
        label = (cls_pos_mask > 0).float()
        label[interval_mask] = ious[interval_mask] * 2 - 0.5
        # label weights
        label_weights = (label >= 0).float()

        # box regression target
        reg_mask = pos_bboxes.new_zeros(ious.size(0)).long()
        reg_mask[0:pos_gt_bboxes.size(0)] = 1
        bbox_weights = (reg_mask > 0).float()
        if reg_mask.bool().any():
            pos_gt_bboxes_ct = pos_gt_bboxes.clone().detach()
            roi_center = pos_bboxes[..., 0:3]
            roi_ry = pos_bboxes[..., 6] % (2 * np.pi)

            # canonical transformation
            pos_gt_bboxes_ct[..., 0:3] -= roi_center
            pos_gt_bboxes_ct[..., 6] -= roi_ry
            pos_gt_bboxes_ct[..., 0:3] = rotation_3d_in_axis(
                pos_gt_bboxes_ct[..., 0:3].unsqueeze(1), -roi_ry,
                axis=2).squeeze(1)

            # flip orientation if rois have opposite orientation
            ry_label = pos_gt_bboxes_ct[..., 6] % (2 * np.pi)  # 0 ~ 2pi
            opposite_flag = (ry_label > np.pi * 0.5) & (ry_label < np.pi * 1.5)
            ry_label[opposite_flag] = (ry_label[opposite_flag] + np.pi) % (
                2 * np.pi)  # (0 ~ pi/2, 3pi/2 ~ 2pi)
            flag = ry_label > np.pi
            ry_label[flag] = ry_label[flag] - np.pi * 2  # (-pi/2, pi/2)
            ry_label = torch.clamp(ry_label, min=-np.pi / 2, max=np.pi / 2)
            pos_gt_bboxes_ct[..., 6] = ry_label

            rois_anchor = pos_bboxes.clone().detach()
            rois_anchor[:, 0:3] = 0
            rois_anchor[:, 6] = 0
            bbox_targets = self.bbox_coder.encode(rois_anchor,
                                                  pos_gt_bboxes_ct)
        else:
            # no fg bbox
            bbox_targets = pos_gt_bboxes.new_empty((0, 7))

        return (label, bbox_targets, pos_gt_bboxes, reg_mask, label_weights,
                bbox_weights)

    def get_corner_loss_lidar(self, pred_bbox3d, gt_bbox3d, delta=1.0):
        """Calculate corner loss of given boxes.

        Args:
            pred_bbox3d (torch.FloatTensor): Predicted boxes in shape (N, 7).
            gt_bbox3d (torch.FloatTensor): Ground truth boxes in shape (N, 7).
            delta (float, optional): huber loss threshold. Defaults to 1.0

        Returns:
            torch.FloatTensor: Calculated corner loss in shape (N).
        """
        assert pred_bbox3d.shape[0] == gt_bbox3d.shape[0]

        # This is a little bit hack here because we assume the box for
        # Part-A2 is in LiDAR coordinates
        gt_boxes_structure = LiDARInstance3DBoxes(gt_bbox3d)
        pred_box_corners = LiDARInstance3DBoxes(pred_bbox3d).corners
        gt_box_corners = gt_boxes_structure.corners

        # This flip only changes the heading direction of GT boxes
        gt_bbox3d_flip = gt_boxes_structure.clone()
        gt_bbox3d_flip.tensor[:, 6] += np.pi
        gt_box_corners_flip = gt_bbox3d_flip.corners

        corner_dist = torch.min(
            torch.norm(pred_box_corners - gt_box_corners, dim=2),
            torch.norm(pred_box_corners - gt_box_corners_flip,
                       dim=2))  # (N, 8)
        # huber loss
        abs_error = corner_dist.abs()
        quadratic = abs_error.clamp(max=delta)
        linear = (abs_error - quadratic)
        corner_loss = 0.5 * quadratic**2 + delta * linear

        return corner_loss.mean(dim=1)

    def get_bboxes(self,
                   rois,
                   cls_score,
                   bbox_pred,
                   class_labels,
                   class_pred,
                   img_metas,
                   cfg=None):
        """Generate bboxes from bbox head predictions.

        Args:
            rois (torch.Tensor): Roi bounding boxes.
            cls_score (torch.Tensor): Scores of bounding boxes.
            bbox_pred (torch.Tensor): Bounding boxes predictions
            class_labels (torch.Tensor): Label of classes
            class_pred (torch.Tensor): Score for nms.
            img_metas (list[dict]): Point cloud and image's meta info.
            cfg (:obj:`ConfigDict`): Testing config.

        Returns:
            list[tuple]: Decoded bbox, scores and labels after nms.
        """
        roi_batch_id = rois[..., 0]
        roi_boxes = rois[..., 1:]  # boxes without batch id
        batch_size = int(roi_batch_id.max().item() + 1)

        # decode boxes
        roi_ry = roi_boxes[..., 6].view(-1)
        roi_xyz = roi_boxes[..., 0:3].view(-1, 3)
        local_roi_boxes = roi_boxes.clone().detach()
        local_roi_boxes[..., 0:3] = 0
        rcnn_boxes3d = self.bbox_coder.decode(local_roi_boxes, bbox_pred)
        rcnn_boxes3d[..., 0:3] = rotation_3d_in_axis(
            rcnn_boxes3d[..., 0:3].unsqueeze(1), roi_ry, axis=2).squeeze(1)
        rcnn_boxes3d[:, 0:3] += roi_xyz

        # post processing
        result_list = []
        for batch_id in range(batch_size):
            cur_class_labels = class_labels[batch_id]
            cur_cls_score = cls_score[roi_batch_id == batch_id].view(-1)

            cur_box_prob = class_pred[batch_id]
            cur_rcnn_boxes3d = rcnn_boxes3d[roi_batch_id == batch_id]
            keep = self.multi_class_nms(cur_box_prob, cur_rcnn_boxes3d,
                                        cfg.score_thr, cfg.nms_thr,
                                        img_metas[batch_id],
                                        cfg.use_rotate_nms)
            selected_bboxes = cur_rcnn_boxes3d[keep]
            selected_label_preds = cur_class_labels[keep]
            selected_scores = cur_cls_score[keep]

            result_list.append(
                (img_metas[batch_id]['box_type_3d'](selected_bboxes,
                                                    self.bbox_coder.code_size),
                 selected_scores, selected_label_preds))
        return result_list

    def multi_class_nms(self,
                        box_probs,
                        box_preds,
                        score_thr,
                        nms_thr,
                        input_meta,
                        use_rotate_nms=True):
        """Multi-class NMS for box head.

        Note:
            This function has large overlap with the `box3d_multiclass_nms`
            implemented in `mmdet3d.core.post_processing`. We are considering
            merging these two functions in the future.

        Args:
            box_probs (torch.Tensor): Predicted boxes probabitilies in
                shape (N,).
            box_preds (torch.Tensor): Predicted boxes in shape (N, 7+C).
            score_thr (float): Threshold of scores.
            nms_thr (float): Threshold for NMS.
            input_meta (dict): Meta information of the current sample.
            use_rotate_nms (bool, optional): Whether to use rotated nms.
                Defaults to True.

        Returns:
            torch.Tensor: Selected indices.
        """
        if use_rotate_nms:
            nms_func = nms_bev
        else:
            nms_func = nms_normal_bev

        assert box_probs.shape[
            1] == self.num_classes, f'box_probs shape: {str(box_probs.shape)}'
        selected_list = []
        selected_labels = []
        boxes_for_nms = xywhr2xyxyr(input_meta['box_type_3d'](
            box_preds, self.bbox_coder.code_size).bev)

        score_thresh = score_thr if isinstance(
            score_thr, list) else [score_thr for x in range(self.num_classes)]
        nms_thresh = nms_thr if isinstance(
            nms_thr, list) else [nms_thr for x in range(self.num_classes)]
        for k in range(0, self.num_classes):
            class_scores_keep = box_probs[:, k] >= score_thresh[k]

            if class_scores_keep.int().sum() > 0:
                original_idxs = class_scores_keep.nonzero(
                    as_tuple=False).view(-1)
                cur_boxes_for_nms = boxes_for_nms[class_scores_keep]
                cur_rank_scores = box_probs[class_scores_keep, k]

                cur_selected = nms_func(cur_boxes_for_nms, cur_rank_scores,
                                        nms_thresh[k])

                if cur_selected.shape[0] == 0:
                    continue
                selected_list.append(original_idxs[cur_selected])
                selected_labels.append(
                    torch.full([cur_selected.shape[0]],
                               k + 1,
                               dtype=torch.int64,
                               device=box_preds.device))

        keep = torch.cat(
            selected_list, dim=0) if len(selected_list) > 0 else []
        return keep<|MERGE_RESOLUTION|>--- conflicted
+++ resolved
@@ -8,12 +8,8 @@
 
 from mmdet3d.core.bbox.structures import (LiDARInstance3DBoxes,
                                           rotation_3d_in_axis, xywhr2xyxyr)
-<<<<<<< HEAD
+from mmdet3d.core.post_processing import nms_bev, nms_normal_bev
 from mmdet3d.models.builder import HEADS, build_loss
-=======
-from mmdet3d.core.post_processing import nms_bev, nms_normal_bev
-from mmdet3d.models.builder import build_loss
->>>>>>> 023c88b5
 from mmdet3d.ops import make_sparse_convmodule
 from mmdet.core import build_bbox_coder, multi_apply
 
