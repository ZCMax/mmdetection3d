--- conflicted
+++ resolved
@@ -8,11 +8,7 @@
 
 from mmdet3d.registry import MODELS, TASK_UTILS
 from mmdet3d.structures import bbox3d2roi
-<<<<<<< HEAD
-from mmdet3d.utils.typing import InstanceList, SampleList
-=======
 from mmdet3d.utils.typing_utils import InstanceList, SampleList
->>>>>>> 84b4348f
 from .base_3droi_head import Base3DRoIHead
 
 
