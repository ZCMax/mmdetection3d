# Copyright (c) OpenMMLab. All rights reserved.
from .anchor3d_head import Anchor3DHead
from .anchor_free_mono3d_head import AnchorFreeMono3DHead
from .base_conv_bbox_head import BaseConvBboxHead
from .base_mono3d_dense_head import BaseMono3DDenseHead
from .centerpoint_head import CenterHead
from .fcos_mono3d_head import FCOSMono3DHead
from .free_anchor3d_head import FreeAnchor3DHead
from .groupfree3d_head import GroupFree3DHead
from .monoflex_head import MonoFlexHead
from .parta2_rpn_head import PartA2RPNHead
from .pgd_head import PGDHead
from .point_rpn_head import PointRPNHead
from .shape_aware_head import ShapeAwareHead
from .smoke_mono3d_head import SMOKEMono3DHead
from .ssd_3d_head import SSD3DHead
from .vote_head import VoteHead

__all__ = [
    'Anchor3DHead', 'FreeAnchor3DHead', 'PartA2RPNHead', 'VoteHead',
    'SSD3DHead', 'BaseConvBboxHead', 'CenterHead', 'ShapeAwareHead',
    'BaseMono3DDenseHead', 'AnchorFreeMono3DHead', 'FCOSMono3DHead',
<<<<<<< HEAD
    'GroupFree3DHead', 'SMOKEMono3DHead', 'PGDHead', 'MonoFlexHead'
=======
    'GroupFree3DHead', 'PointRPNHead', 'SMOKEMono3DHead', 'PGDHead'
>>>>>>> 1465fde3
]<|MERGE_RESOLUTION|>--- conflicted
+++ resolved
@@ -20,9 +20,6 @@
     'Anchor3DHead', 'FreeAnchor3DHead', 'PartA2RPNHead', 'VoteHead',
     'SSD3DHead', 'BaseConvBboxHead', 'CenterHead', 'ShapeAwareHead',
     'BaseMono3DDenseHead', 'AnchorFreeMono3DHead', 'FCOSMono3DHead',
-<<<<<<< HEAD
-    'GroupFree3DHead', 'SMOKEMono3DHead', 'PGDHead', 'MonoFlexHead'
-=======
-    'GroupFree3DHead', 'PointRPNHead', 'SMOKEMono3DHead', 'PGDHead'
->>>>>>> 1465fde3
+    'GroupFree3DHead', 'PointRPNHead', 'SMOKEMono3DHead', 'PGDHead',
+    'MonoFlexHead'
 ]