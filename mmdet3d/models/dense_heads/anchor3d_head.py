# Copyright (c) OpenMMLab. All rights reserved.
import warnings
from typing import List, Tuple

import numpy as np
import torch
from mmdet.models.utils import multi_apply
from torch import Tensor
from torch import nn as nn

from mmdet3d.models.task_modules import PseudoSampler
from mmdet3d.models.test_time_augs import merge_aug_bboxes_3d
from mmdet3d.registry import MODELS, TASK_UTILS
<<<<<<< HEAD
from mmdet3d.utils.typing import (ConfigType, InstanceList, OptConfigType,
                                  OptInstanceList)
=======
from mmdet3d.utils.typing_utils import (ConfigType, InstanceList,
                                        OptConfigType, OptInstanceList)
>>>>>>> 84b4348f
from .base_3d_dense_head import Base3DDenseHead
from .train_mixins import AnchorTrainMixin


@MODELS.register_module()
class Anchor3DHead(Base3DDenseHead, AnchorTrainMixin):
    """Anchor-based head for SECOND/PointPillars/MVXNet/PartA2.

    Args:
        num_classes (int): Number of classes.
        in_channels (int): Number of channels in the input feature map.
        feat_channels (int): Number of channels of the feature map.
        use_direction_classifier (bool): Whether to add a direction classifier.
        anchor_generator(dict): Config dict of anchor generator.
        assigner_per_size (bool): Whether to do assignment for each separate
            anchor size.
        assign_per_class (bool): Whether to do assignment for each class.
        diff_rad_by_sin (bool): Whether to change the difference into sin
            difference for box regression loss.
        dir_offset (float | int): The offset of BEV rotation angles.
            (TODO: may be moved into box coder)
        dir_limit_offset (float | int): The limited range of BEV
            rotation angles. (TODO: may be moved into box coder)
        bbox_coder (dict): Config dict of box coders.
        loss_cls (dict): Config of classification loss.
        loss_bbox (dict): Config of localization loss.
        loss_dir (dict): Config of direction classifier loss.
        train_cfg (dict): Train configs.
        test_cfg (dict): Test configs.
        init_cfg (dict or list[dict], optional): Initialization config dict.
    """

    def __init__(self,
                 num_classes: int,
                 in_channels: int,
                 feat_channels: int = 256,
                 use_direction_classifier: bool = True,
                 anchor_generator: ConfigType = dict(
                     type='Anchor3DRangeGenerator',
                     range=[0, -39.68, -1.78, 69.12, 39.68, -1.78],
                     strides=[2],
                     sizes=[[3.9, 1.6, 1.56]],
                     rotations=[0, 1.57],
                     custom_values=[],
                     reshape_out=False),
                 assigner_per_size: bool = False,
                 assign_per_class: bool = False,
                 diff_rad_by_sin: bool = True,
                 dir_offset: float = -np.pi / 2,
                 dir_limit_offset: int = 0,
                 bbox_coder: ConfigType = dict(type='DeltaXYZWLHRBBoxCoder'),
                 loss_cls: ConfigType = dict(
                     type='mmdet.CrossEntropyLoss',
                     use_sigmoid=True,
                     loss_weight=1.0),
                 loss_bbox: ConfigType = dict(
                     type='mmdet.SmoothL1Loss',
                     beta=1.0 / 9.0,
                     loss_weight=2.0),
                 loss_dir: ConfigType = dict(
                     type='mmdet.CrossEntropyLoss', loss_weight=0.2),
                 train_cfg: OptConfigType = None,
                 test_cfg: OptConfigType = None,
                 init_cfg: OptConfigType = None) -> None:
        super().__init__(init_cfg=init_cfg)
        self.in_channels = in_channels
        self.num_classes = num_classes
        self.feat_channels = feat_channels
        self.diff_rad_by_sin = diff_rad_by_sin
        self.use_direction_classifier = use_direction_classifier
        self.train_cfg = train_cfg
        self.test_cfg = test_cfg
        self.assigner_per_size = assigner_per_size
        self.assign_per_class = assign_per_class
        self.dir_offset = dir_offset
        self.dir_limit_offset = dir_limit_offset
        warnings.warn(
            'dir_offset and dir_limit_offset will be depressed and be '
            'incorporated into box coder in the future')
        self.fp16_enabled = False

        # build anchor generator
        self.prior_generator = TASK_UTILS.build(anchor_generator)
        # In 3D detection, the anchor stride is connected with anchor size
        self.num_anchors = self.prior_generator.num_base_anchors
        # build box coder
        self.bbox_coder = TASK_UTILS.build(bbox_coder)
        self.box_code_size = self.bbox_coder.code_size

        # build loss function
        self.use_sigmoid_cls = loss_cls.get('use_sigmoid', False)
        self.sampling = loss_cls['type'] not in [
            'mmdet.FocalLoss', 'mmdet.GHMC'
        ]
        if not self.use_sigmoid_cls:
            self.num_classes += 1
        self.loss_cls = MODELS.build(loss_cls)
        self.loss_bbox = MODELS.build(loss_bbox)
        self.loss_dir = MODELS.build(loss_dir)
        self.fp16_enabled = False

        self._init_layers()
        self._init_assigner_sampler()

        if init_cfg is None:
            self.init_cfg = dict(
                type='Normal',
                layer='Conv2d',
                std=0.01,
                override=dict(
                    type='Normal', name='conv_cls', std=0.01, bias_prob=0.01))

    def _init_assigner_sampler(self):
        """Initialize the target assigner and sampler of the head."""
        if self.train_cfg is None:
            return

        if self.sampling:
            self.bbox_sampler = TASK_UTILS.build(self.train_cfg.sampler)
        else:
            self.bbox_sampler = PseudoSampler()
        if isinstance(self.train_cfg.assigner, dict):
            self.bbox_assigner = TASK_UTILS.build(self.train_cfg.assigner)
        elif isinstance(self.train_cfg.assigner, list):
            self.bbox_assigner = [
                TASK_UTILS.build(res) for res in self.train_cfg.assigner
            ]

    def _init_layers(self):
        """Initialize neural network layers of the head."""
        self.cls_out_channels = self.num_anchors * self.num_classes
        self.conv_cls = nn.Conv2d(self.feat_channels, self.cls_out_channels, 1)
        self.conv_reg = nn.Conv2d(self.feat_channels,
                                  self.num_anchors * self.box_code_size, 1)
        if self.use_direction_classifier:
            self.conv_dir_cls = nn.Conv2d(self.feat_channels,
                                          self.num_anchors * 2, 1)

    def forward_single(self, x: Tensor) -> Tuple[Tensor, Tensor, Tensor]:
        """Forward function on a single-scale feature map.

        Args:
            x (Tensor): Features of a single scale level.

        Returns:
            tuple:
                cls_score (Tensor): Cls scores for a single scale level
                    the channels number is num_base_priors * num_classes.
                bbox_pred (Tensor): Box energies / deltas for a single scale
                    level, the channels number is num_base_priors * C.
                dir_cls_pred (Tensor | None): Direction classification
                    prediction for a single scale level, the channels
                    number is num_base_priors * 2.
        """
        cls_score = self.conv_cls(x)
        bbox_pred = self.conv_reg(x)
        dir_cls_pred = None
        if self.use_direction_classifier:
            dir_cls_pred = self.conv_dir_cls(x)
        return cls_score, bbox_pred, dir_cls_pred

    def forward(self, x: Tuple[Tensor]) -> Tuple[List[Tensor]]:
        """Forward pass.

        Args:
            x (tuple[Tensor]): Features from the upstream network,
                each is a 4D-tensor.

        Returns:
            tuple: A tuple of classification scores, bbox and direction
                classification prediction.

                - cls_scores (list[Tensor]): Classification scores for all
                    scale levels, each is a 4D-tensor, the channels number
                    is num_base_priors * num_classes.
                - bbox_preds (list[Tensor]): Box energies / deltas for all
                    scale levels, each is a 4D-tensor, the channels number
                    is num_base_priors * C.
                - dir_cls_preds (list[Tensor|None]): Direction classification
                    predictions for all scale levels, each is a 4D-tensor,
                    the channels number is num_base_priors * 2.
        """
        return multi_apply(self.forward_single, x)

    # TODO: Support augmentation test
    def aug_test(self,
                 aug_batch_feats,
                 aug_batch_input_metas,
                 rescale=False,
                 **kwargs):
        aug_bboxes = []
        # only support aug_test for one sample
        for x, input_meta in zip(aug_batch_feats, aug_batch_input_metas):
            outs = self.forward(x)
            bbox_list = self.get_results(*outs, [input_meta], rescale=rescale)
            bbox_dict = dict(
                bboxes_3d=bbox_list[0].bboxes_3d,
                scores_3d=bbox_list[0].scores_3d,
                labels_3d=bbox_list[0].labels_3d)
            aug_bboxes.append(bbox_dict)
        # after merging, bboxes will be rescaled to the original image size
        merged_bboxes = merge_aug_bboxes_3d(aug_bboxes, aug_batch_input_metas,
                                            self.test_cfg)
        return [merged_bboxes]

    def get_anchors(self,
                    featmap_sizes: List[tuple],
                    input_metas: List[dict],
                    device: str = 'cuda') -> list:
        """Get anchors according to feature map sizes.

        Args:
            featmap_sizes (list[tuple]): Multi-level feature map sizes.
            input_metas (list[dict]): contain pcd and img's meta info.
            device (str): device of current module.

        Returns:
            list[list[torch.Tensor]]: Anchors of each image, valid flags
                of each image.
        """
        num_imgs = len(input_metas)
        # since feature map sizes of all images are the same, we only compute
        # anchors for one time
        multi_level_anchors = self.prior_generator.grid_anchors(
            featmap_sizes, device=device)
        anchor_list = [multi_level_anchors for _ in range(num_imgs)]
        return anchor_list

    def _loss_by_feat_single(self, cls_score: Tensor, bbox_pred: Tensor,
                             dir_cls_pred: Tensor, labels: Tensor,
                             label_weights: Tensor, bbox_targets: Tensor,
                             bbox_weights: Tensor, dir_targets: Tensor,
                             dir_weights: Tensor, num_total_samples: int):
        """Calculate loss of Single-level results.

        Args:
            cls_score (Tensor): Class score in single-level.
            bbox_pred (Tensor): Bbox prediction in single-level.
            dir_cls_pred (Tensor): Predictions of direction class
                in single-level.
            labels (Tensor): Labels of class.
            label_weights (Tensor): Weights of class loss.
            bbox_targets (Tensor): Targets of bbox predictions.
            bbox_weights (Tensor): Weights of bbox loss.
            dir_targets (Tensor): Targets of direction predictions.
            dir_weights (Tensor): Weights of direction loss.
            num_total_samples (int): The number of valid samples.

        Returns:
            tuple[torch.Tensor]: Losses of class, bbox
                and direction, respectively.
        """
        # classification loss
        if num_total_samples is None:
            num_total_samples = int(cls_score.shape[0])
        labels = labels.reshape(-1)
        label_weights = label_weights.reshape(-1)
        cls_score = cls_score.permute(0, 2, 3, 1).reshape(-1, self.num_classes)
        assert labels.max().item() <= self.num_classes
        loss_cls = self.loss_cls(
            cls_score, labels, label_weights, avg_factor=num_total_samples)

        # regression loss
        bbox_pred = bbox_pred.permute(0, 2, 3,
                                      1).reshape(-1, self.box_code_size)
        bbox_targets = bbox_targets.reshape(-1, self.box_code_size)
        bbox_weights = bbox_weights.reshape(-1, self.box_code_size)

        bg_class_ind = self.num_classes
        pos_inds = ((labels >= 0)
                    & (labels < bg_class_ind)).nonzero(
                        as_tuple=False).reshape(-1)
        num_pos = len(pos_inds)

        pos_bbox_pred = bbox_pred[pos_inds]
        pos_bbox_targets = bbox_targets[pos_inds]
        pos_bbox_weights = bbox_weights[pos_inds]

        # dir loss
        if self.use_direction_classifier:
            dir_cls_pred = dir_cls_pred.permute(0, 2, 3, 1).reshape(-1, 2)
            dir_targets = dir_targets.reshape(-1)
            dir_weights = dir_weights.reshape(-1)
            pos_dir_cls_pred = dir_cls_pred[pos_inds]
            pos_dir_targets = dir_targets[pos_inds]
            pos_dir_weights = dir_weights[pos_inds]

        if num_pos > 0:
            code_weight = self.train_cfg.get('code_weight', None)
            if code_weight:
                pos_bbox_weights = pos_bbox_weights * bbox_weights.new_tensor(
                    code_weight)
            if self.diff_rad_by_sin:
                pos_bbox_pred, pos_bbox_targets = self.add_sin_difference(
                    pos_bbox_pred, pos_bbox_targets)
            loss_bbox = self.loss_bbox(
                pos_bbox_pred,
                pos_bbox_targets,
                pos_bbox_weights,
                avg_factor=num_total_samples)

            # direction classification loss
            loss_dir = None
            if self.use_direction_classifier:
                loss_dir = self.loss_dir(
                    pos_dir_cls_pred,
                    pos_dir_targets,
                    pos_dir_weights,
                    avg_factor=num_total_samples)
        else:
            loss_bbox = pos_bbox_pred.sum()
            if self.use_direction_classifier:
                loss_dir = pos_dir_cls_pred.sum()

        return loss_cls, loss_bbox, loss_dir

    @staticmethod
    def add_sin_difference(boxes1: Tensor, boxes2: Tensor) -> tuple:
        """Convert the rotation difference to difference in sine function.

        Args:
            boxes1 (torch.Tensor): Original Boxes in shape (NxC), where C>=7
                and the 7th dimension is rotation dimension.
            boxes2 (torch.Tensor): Target boxes in shape (NxC), where C>=7 and
                the 7th dimension is rotation dimension.

        Returns:
            tuple[torch.Tensor]: ``boxes1`` and ``boxes2`` whose 7th
                dimensions are changed.
        """
        rad_pred_encoding = torch.sin(boxes1[..., 6:7]) * torch.cos(
            boxes2[..., 6:7])
        rad_tg_encoding = torch.cos(boxes1[..., 6:7]) * torch.sin(boxes2[...,
                                                                         6:7])
        boxes1 = torch.cat(
            [boxes1[..., :6], rad_pred_encoding, boxes1[..., 7:]], dim=-1)
        boxes2 = torch.cat([boxes2[..., :6], rad_tg_encoding, boxes2[..., 7:]],
                           dim=-1)
        return boxes1, boxes2

    def loss_by_feat(
            self,
            cls_scores: List[Tensor],
            bbox_preds: List[Tensor],
            dir_cls_preds: List[Tensor],
            batch_gt_instances_3d: InstanceList,
            batch_input_metas: List[dict],
            batch_gt_instances_ignore: OptInstanceList = None) -> dict:
        """Calculate the loss based on the features extracted by the detection
        head.

        Args:
            cls_scores (list[torch.Tensor]): Multi-level class scores.
            bbox_preds (list[torch.Tensor]): Multi-level bbox predictions.
            dir_cls_preds (list[torch.Tensor]): Multi-level direction
                class predictions.
            batch_gt_instances_3d (list[:obj:`InstanceData`]): Batch of
                gt_instances. It usually includes ``bboxes_3d``
                and ``labels_3d`` attributes.
            batch_input_metas (list[dict]): Contain pcd and img's meta info.
            batch_gt_instances_ignore (list[:obj:`InstanceData`], optional):
                Batch of gt_instances_ignore. It includes ``bboxes`` attribute
                data that is ignored during training and testing.
                Defaults to None.

        Returns:
            dict[str, list[torch.Tensor]]: Classification, bbox, and
                direction losses of each level.

                - loss_cls (list[torch.Tensor]): Classification losses.
                - loss_bbox (list[torch.Tensor]): Box regression losses.
                - loss_dir (list[torch.Tensor]): Direction classification
                    losses.
        """
        featmap_sizes = [featmap.size()[-2:] for featmap in cls_scores]
        assert len(featmap_sizes) == self.prior_generator.num_levels
        device = cls_scores[0].device
        anchor_list = self.get_anchors(
            featmap_sizes, batch_input_metas, device=device)
        label_channels = self.cls_out_channels if self.use_sigmoid_cls else 1
        cls_reg_targets = self.anchor_target_3d(
            anchor_list,
            batch_gt_instances_3d,
            batch_input_metas,
            batch_gt_instances_ignore=batch_gt_instances_ignore,
            num_classes=self.num_classes,
            label_channels=label_channels,
            sampling=self.sampling)

        if cls_reg_targets is None:
            return None
        (labels_list, label_weights_list, bbox_targets_list, bbox_weights_list,
         dir_targets_list, dir_weights_list, num_total_pos,
         num_total_neg) = cls_reg_targets
        num_total_samples = (
            num_total_pos + num_total_neg if self.sampling else num_total_pos)

        # num_total_samples = None
        losses_cls, losses_bbox, losses_dir = multi_apply(
            self._loss_by_feat_single,
            cls_scores,
            bbox_preds,
            dir_cls_preds,
            labels_list,
            label_weights_list,
            bbox_targets_list,
            bbox_weights_list,
            dir_targets_list,
            dir_weights_list,
            num_total_samples=num_total_samples)
        return dict(
            loss_cls=losses_cls, loss_bbox=losses_bbox, loss_dir=losses_dir)<|MERGE_RESOLUTION|>--- conflicted
+++ resolved
@@ -11,13 +11,8 @@
 from mmdet3d.models.task_modules import PseudoSampler
 from mmdet3d.models.test_time_augs import merge_aug_bboxes_3d
 from mmdet3d.registry import MODELS, TASK_UTILS
-<<<<<<< HEAD
-from mmdet3d.utils.typing import (ConfigType, InstanceList, OptConfigType,
-                                  OptInstanceList)
-=======
 from mmdet3d.utils.typing_utils import (ConfigType, InstanceList,
                                         OptConfigType, OptInstanceList)
->>>>>>> 84b4348f
 from .base_3d_dense_head import Base3DDenseHead
 from .train_mixins import AnchorTrainMixin
 
