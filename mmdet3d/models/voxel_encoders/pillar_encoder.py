--- conflicted
+++ resolved
@@ -33,11 +33,7 @@
         mode (str, optional): The mode to gather point features. Options are
             'max' or 'avg'. Defaults to 'max'.
         legacy (bool, optional): Whether to use the new behavior or
-<<<<<<< HEAD
-            the original behavior. Defaults to False.
-=======
             the original behavior. Defaults to True.
->>>>>>> c8e09af4
     """
 
     def __init__(self,
@@ -50,7 +46,7 @@
                  point_cloud_range=(0, -40, -3, 70.4, 40, 1),
                  norm_cfg=dict(type='BN1d', eps=1e-3, momentum=0.01),
                  mode='max',
-                 legacy=False):
+                 legacy=True):
         super(PillarFeatureNet, self).__init__()
         assert len(feat_channels) > 0
         self.legacy = legacy
