# 自定义数据集

在本节中，您将了解如何使用自定义数据集训练和测试预训练模型。

基本步骤如下：

1. 准备数据
2. 准备配置文件
3. 在自定义数据集上训练，测试和推理模型

## 数据准备

理想情况下我们可以重新组织自定义的原始数据并将标注格式转换成 KITTI 风格。但是，考虑到对于自定义数据集而言，一些校准文件和 KITTI 格式的 3D 标注难以获得，我们在文档中介绍基本的数据格式。

### 基本数据格式

#### 点云格式

目前，我们只支持 '.bin' 格式的点云用于训练和推理。在训练自己的数据集之前，需要将其他格式的点云文件转换成 '.bin' 文件。常见的点云数据格式包括 `.pcd` 和 `.las`，我们列出一些开源工具作为参考。

1. pcd 转换成 bin：https://github.com/leofansq/Tools_RosBag2KITTI
2. las 转换成 bin：常见的转换流程为 las -> pcd -> bin，las -> pcd 的转换可以用该[工具](https://github.com/Hitachi-Automotive-And-Industry-Lab/semantic-segmentation-editor)。

#### 标签格式

最基本的信息：每个场景的 3D 边界框和类别标签应该包含在标注 `.txt` 文件中。每一行代表特定场景的一个 3D 框，如下所示：

```python
# format: [x, y, z, dx, dy, dz, yaw, category_name]
1.23 1.42 0.23 3.96 1.65 1.55 1.56 Car
3.51 2.15 0.42 1.05 0.87 1.86 1.23 Pedestrian
...
```

**注意**：对于自定义数据集评估目前我们只支持 KITTI 评估方法。

3D 框应存储在统一的 3D 坐标系中。

#### 校准格式

对于每个激光雷达收集的点云数据，通常会进行融合并转换到特定的激光雷达坐标系。因此，校准信息文件中应该包含每个相机的内参矩阵和激光雷达到每个相机的外参转换矩阵，并保存在校准 `.txt` 文件中，其中 `Px` 表示 `camera_x` 的内参矩阵，`lidar2camx` 表示 `lidar` 到 `camera_x` 的外参转换矩阵。

```
P0
P1
P2
P3
P4
...
lidar2cam0
lidar2cam1
lidar2cam2
lidar2cam3
lidar2cam4
...
```

### 原始数据格式

#### 基于激光雷达的 3D 检测

基于激光雷达的 3D 目标检测原始数据通常组织成如下格式，其中 `ImageSets` 包含划分文件，指明哪些文件数据属于训练/验证集，`points` 包含存储成 `.bin` 格式的点云数据，`labels` 包含 3D 检测的标签文件。

```
mmdetection3d
├── mmdet3d
├── tools
├── configs
├── data
│   ├── custom
│   │   ├── ImageSets
│   │   │   ├── train.txt
│   │   │   ├── val.txt
│   │   ├── points
│   │   │   ├── 000000.bin
│   │   │   ├── 000001.bin
│   │   │   ├── ...
│   │   ├── labels
│   │   │   ├── 000000.txt
│   │   │   ├── 000001.txt
│   │   │   ├── ...
```

<<<<<<< HEAD
@DATASETS.register_module()
class MyDataset(Custom3DDataset):
    classes = ('cabinet', 'bed', 'chair', 'sofa', 'table', 'door', 'window',
               'bookshelf', 'picture', 'counter', 'desk', 'curtain',
               'refrigerator', 'showercurtrain', 'toilet', 'sink', 'bathtub',
               'garbagebin')

    def __init__(self,
                 data_root,
                 ann_file,
                 pipeline=None,
                 classes=None,
                 modality=None,
                 box_type_3d='Depth',
                 filter_empty_gt=True,
                 test_mode=False):
        super().__init__(
            data_root=data_root,
            ann_file=ann_file,
            pipeline=pipeline,
            classes=classes,
            modality=modality,
            box_type_3d=box_type_3d,
            filter_empty_gt=filter_empty_gt,
            test_mode=test_mode)

    def get_ann_info(self, index):
        # 通过下标来获取标注信息，evalhook 也能够通过此接口来获取标注信息
        info = self.data_infos[index]
        if info['annos']['gt_num'] != 0:
            gt_bboxes_3d = info['annos']['gt_boxes_upright_depth'].astype(
                np.float32)  # k, 6
            gt_labels_3d = info['annos']['class'].astype(np.int64)
        else:
            gt_bboxes_3d = np.zeros((0, 6), dtype=np.float32)
            gt_labels_3d = np.zeros((0, ), dtype=np.int64)

        # 转换为目标标注框的结构
        gt_bboxes_3d = DepthInstance3DBoxes(
            gt_bboxes_3d,
            box_dim=gt_bboxes_3d.shape[-1],
            with_yaw=False,
            origin=(0.5, 0.5, 0.5)).convert_to(self.box_mode_3d)

        pts_instance_mask_path = osp.join(self.data_root,
                                          info['pts_instance_mask_path'])
        pts_semantic_mask_path = osp.join(self.data_root,
                                          info['pts_semantic_mask_path'])

        anns_results = dict(
            gt_bboxes_3d=gt_bboxes_3d,
            gt_labels_3d=gt_labels_3d,
            pts_instance_mask_path=pts_instance_mask_path,
            pts_semantic_mask_path=pts_semantic_mask_path)
        return anns_results
=======
## 基于视觉的 3D 检测

基于视觉的 3D 目标检测原始数据通常组织成如下格式，其中 `ImageSets` 包含划分文件，指明哪些文件数据属于训练/验证集，`images` 包含来自不同相机的图像，例如 `camera_x` 获得的图像应放在 `images/images_x` 下，`calibs` 包含校准信息文件，其中存储了每个相机的内参矩阵，`labels` 包含 3D 检测的标签文件。
>>>>>>> 30a58e07

```
mmdetection3d
├── mmdet3d
├── tools
├── configs
├── data
│   ├── custom
│   │   ├── ImageSets
│   │   │   ├── train.txt
│   │   │   ├── val.txt
│   │   ├── calibs
│   │   │   ├── 000000.txt
│   │   │   ├── 000001.txt
│   │   │   ├── ...
│   │   ├── images
│   │   │   ├── images_0
│   │   │   │   ├── 000000.png
│   │   │   │   ├── 000001.png
│   │   │   │   ├── ...
│   │   │   ├── images_1
│   │   │   ├── images_2
│   │   │   ├── ...
│   │   ├── labels
│   │   │   ├── 000000.txt
│   │   │   ├── 000001.txt
│   │   │   ├── ...
```

#### 多模态 3D 检测

多模态 3D 目标检测原始数据通常组织成如下格式。不同于基于视觉的 3D 目标检测，`calibs` 里的校准信息文件存储了每个相机的内参矩阵和外参矩阵。

```
mmdetection3d
├── mmdet3d
├── tools
├── configs
├── data
│   ├── custom
│   │   ├── ImageSets
│   │   │   ├── train.txt
│   │   │   ├── val.txt
│   │   ├── calibs
│   │   │   ├── 000000.txt
│   │   │   ├── 000001.txt
│   │   │   ├── ...
│   │   ├── points
│   │   │   ├── 000000.bin
│   │   │   ├── 000001.bin
│   │   │   ├── ...
│   │   ├── images
│   │   │   ├── images_0
│   │   │   │   ├── 000000.png
│   │   │   │   ├── 000001.png
│   │   │   │   ├── ...
│   │   │   ├── images_1
│   │   │   ├── images_2
│   │   │   ├── ...
│   │   ├── labels
│   │   │   ├── 000000.txt
│   │   │   ├── 000001.txt
│   │   │   ├── ...
```

#### 基于激光雷达的 3D 语义分割

基于激光雷达的 3D 语义分割原始数据通常组织成如下格式，其中 `ImageSets` 包含划分文件，指明哪些文件数据属于训练/验证集，`points` 包含点云数据，`semantic_mask` 包含逐点级标签。

```
mmdetection3d
├── mmdet3d
├── tools
├── configs
├── data
│   ├── custom
│   │   ├── ImageSets
│   │   │   ├── train.txt
│   │   │   ├── val.txt
│   │   ├── points
│   │   │   ├── 000000.bin
│   │   │   ├── 000001.bin
│   │   │   ├── ...
│   │   ├── semantic_mask
│   │   │   ├── 000000.bin
│   │   │   ├── 000001.bin
│   │   │   ├── ...
```

### 数据转换

按照我们的说明准备好原始数据后，您可以直接使用以下命令生成训练/验证信息文件。

```
python tools/create_data.py base --root-path ./data/custom --out-dir ./data/custom
```

## 自定义数据集示例

在完成数据准备后，我们可以在 `mmdet3d/datasets/my_dataset.py` 中创建一个新的数据集来加载数据。

```python
import mmengine

from mmdet3d.det3d_dataset import Det3DDataset
from mmdet3d.registry import DATASETS


@DATASETS.register_module()
class MyDataset(Det3DDataset):

    # 替换成自定义 pkl 信息文件里的所有类别
    METAINFO = {
       'CLASSES': ('Pedestrian', 'Cyclist', 'Car')
    }

    def parse_ann_info(self, info):
        """Process the `instances` in data info to `ann_info`

        Args:
            info (dict): Info dict.

        Returns:
            dict | None: Processed `ann_info`
        """
        ann_info = super().parse_ann_info(info)
        if ann_info is None:
            ann_info = dict()
            # 空实例
            ann_info['gt_bboxes_3d'] = np.zeros((0, 7), dtype=np.float32)
            ann_info['gt_labels_3d'] = np.zeros(0, dtype=np.int64)

        # 过滤掉没有在训练中使用的类别
        ann_info = self._remove_dontcare(ann_info)
        gt_bboxes_3d = LiDARInstance3DBoxes(ann_info['gt_bboxes_3d'])
        ann_info['gt_bboxes_3d'] = gt_bboxes_3d
        return ann_info
```

数据预处理后，用户可以通过两个步骤来训练自定义数据集：

1. 修改配置文件来使用自定义数据集。
2. 验证自定义数据集的正确性。

这里我们以在自定义数据集上训练 PointPillars 为例：

### 准备配置

这里我们演示一个纯点云训练的配置示例：

#### 准备数据集配置

在 `configs/_base_/datasets/custom.py` 中：

```python
# 数据集设置
dataset_type = 'MyDataset'
data_root = 'data/custom/'
class_names = ['Pedestrian', 'Cyclist', 'Car']  # 替换成自己的数据集类别
point_cloud_range = [0, -40, -3, 70.4, 40, 1]  # 根据你的数据集进行调整
input_modality = dict(use_lidar=True, use_camera=False)
metainfo = dict(CLASSES=class_names)

train_pipeline = [
    dict(
        type='LoadPointsFromFile',
        coord_type='LIDAR',
        load_dim=4,  # 替换成你的点云数据维度
        use_dim=4),  # 替换成在训练和推理时实际使用的维度
    dict(
        type='LoadAnnotations3D',
        with_bbox_3d=True,
        with_label_3d=True),
    dict(
        type='ObjectNoise',
        num_try=100,
        translation_std=[1.0, 1.0, 0.5],
        global_rot_range=[0.0, 0.0],
        rot_range=[-0.78539816, 0.78539816]),
    dict(type='RandomFlip3D', flip_ratio_bev_horizontal=0.5),
    dict(
        type='GlobalRotScaleTrans',
        rot_range=[-0.78539816, 0.78539816],
        scale_ratio_range=[0.95, 1.05]),
    dict(type='PointsRangeFilter', point_cloud_range=point_cloud_range),
    dict(type='ObjectRangeFilter', point_cloud_range=point_cloud_range),
    dict(type='PointShuffle'),
    dict(
        type='Pack3DDetInputs',
        keys=['points', 'gt_bboxes_3d', 'gt_labels_3d'])
]
test_pipeline = [
    dict(
        type='LoadPointsFromFile',
        coord_type='LIDAR',
        load_dim=4,  # 替换成你的点云数据维度
        use_dim=4),
    dict(type='Pack3DDetInputs', keys=['points'])
]
# 为可视化阶段的数据和 GT 加载构造流水线
eval_pipeline = [
    dict(type='LoadPointsFromFile', coord_type='LIDAR', load_dim=4, use_dim=4),
    dict(type='Pack3DDetInputs', keys=['points']),
]
train_dataloader = dict(
    batch_size=6,
    num_workers=4,
    persistent_workers=True,
    sampler=dict(type='DefaultSampler', shuffle=True),
    dataset=dict(
        type='RepeatDataset',
        times=2,
        dataset=dict(
            type=dataset_type,
            data_root=data_root,
            ann_file='custom_infos_train.pkl', # 指定你的训练 pkl 信息
            data_prefix=dict(pts='points'),
            pipeline=train_pipeline,
            modality=input_modality,
            test_mode=False,
            metainfo=metainfo,
            box_type_3d='LiDAR')))
val_dataloader = dict(
    batch_size=1,
    num_workers=1,
    persistent_workers=True,
    drop_last=False,
    sampler=dict(type='DefaultSampler', shuffle=False),
    dataset=dict(
        type=dataset_type,
        data_root=data_root,
        data_prefix=dict(pts='points'),
        ann_file='custom_infos_val.pkl', # 指定你的验证 pkl 信息
        pipeline=test_pipeline,
        modality=input_modality,
        test_mode=True,
        metainfo=metainfo,
        box_type_3d='LiDAR'))
val_evaluator = dict(
    type='KittiMetric',
    ann_file=data_root + 'custom_infos_val.pkl', # 指定你的验证 pkl 信息
    metric='bbox')
```

#### 准备模型配置

对于基于体素化的检测器如 SECOND，PointPillars 及 CenterPoint，点云范围（point cloud range）和体素大小（voxel size）应该根据你的数据集做调整。
理论上，`voxel_size` 和 `point_cloud_range` 的设置是相关联的。设置较小的 `voxel_size` 将增加体素数以及相应的内存消耗。此外，需要注意以下问题：

如果将 `point_cloud_range` 和 `voxel_size` 分别设置成 `[0, -40, -3, 70.4, 40, 1]` 和 `[0.05, 0.05, 0.1]`，则中间特征图的形状为 `[(1-(-3))/0.1+1, (40-(-40))/0.05, (70.4-0)/0.05]=[41, 1600, 1408]`。更改 `point_cloud_range` 时，请记得依据 `voxel_size` 更改 `middle_encoder` 里中间特征图的形状。

关于 `anchor_range` 的设置，一般需要根据数据集做调整。需要注意的是，`z` 值需要根据点云的位置做相应调整，具体请参考此 [issue](https://github.com/open-mmlab/mmdetection3d/issues/986)。

关于 `anchor_size` 的设置，通常需要计算整个训练集中目标的长、宽、高的平均值作为 `anchor_size`，以获得最好的结果。

`configs/_base_/models/pointpillars_hv_secfpn_custom.py`：

```python
voxel_size = [0.16, 0.16, 4]  # 根据你的数据集做调整
point_cloud_range = [0, -39.68, -3, 69.12, 39.68, 1]  # 根据你的数据集做调整
model = dict(
    type='VoxelNet',
    data_preprocessor=dict(
        type='Det3DDataPreprocessor',
        voxel=True,
        voxel_layer=dict(
            max_num_points=32,
            point_cloud_range=point_cloud_range,
            voxel_size=voxel_size,
            max_voxels=(16000, 40000))),
    voxel_encoder=dict(
        type='PillarFeatureNet',
        in_channels=4,
        feat_channels=[64],
        with_distance=False,
        voxel_size=voxel_size,
        point_cloud_range=point_cloud_range),
    # `output_shape` 需要根据 `point_cloud_range` 和 `voxel_size` 做相应调整
    middle_encoder=dict(
        type='PointPillarsScatter', in_channels=64, output_shape=[496, 432]),
    backbone=dict(
        type='SECOND',
        in_channels=64,
        layer_nums=[3, 5, 5],
        layer_strides=[2, 2, 2],
        out_channels=[64, 128, 256]),
    neck=dict(
        type='SECONDFPN',
        in_channels=[64, 128, 256],
        upsample_strides=[1, 2, 4],
        out_channels=[128, 128, 128]),
    bbox_head=dict(
        type='Anchor3DHead',
        num_classes=3,
        in_channels=384,
        feat_channels=384,
        use_direction_classifier=True,
        assign_per_class=True,
        # 根据你的数据集调整 `ranges` 和 `sizes`
        anchor_generator=dict(
            type='AlignedAnchor3DRangeGenerator',
            ranges=[
                [0, -39.68, -0.6, 69.12, 39.68, -0.6],
                [0, -39.68, -0.6, 69.12, 39.68, -0.6],
                [0, -39.68, -1.78, 69.12, 39.68, -1.78],
            ],
            sizes=[[0.8, 0.6, 1.73], [1.76, 0.6, 1.73], [3.9, 1.6, 1.56]],
            rotations=[0, 1.57],
            reshape_out=False),
        diff_rad_by_sin=True,
        bbox_coder=dict(type='DeltaXYZWLHRBBoxCoder'),
        loss_cls=dict(
            type='mmdet.FocalLoss',
            use_sigmoid=True,
            gamma=2.0,
            alpha=0.25,
            loss_weight=1.0),
        loss_bbox=dict(
            type='mmdet.SmoothL1Loss', beta=1.0 / 9.0, loss_weight=2.0),
        loss_dir=dict(
            type='mmdet.CrossEntropyLoss', use_sigmoid=False,
            loss_weight=0.2)),
    # 模型训练和测试设置
    train_cfg=dict(
        assigner=[
            dict(  # for Pedestrian
                type='Max3DIoUAssigner',
                iou_calculator=dict(type='mmdet3d.BboxOverlapsNearest3D'),
                pos_iou_thr=0.5,
                neg_iou_thr=0.35,
                min_pos_iou=0.35,
                ignore_iof_thr=-1),
            dict(  # for Cyclist
                type='Max3DIoUAssigner',
                iou_calculator=dict(type='mmdet3d.BboxOverlapsNearest3D'),
                pos_iou_thr=0.5,
                neg_iou_thr=0.35,
                min_pos_iou=0.35,
                ignore_iof_thr=-1),
            dict(  # for Car
                type='Max3DIoUAssigner',
                iou_calculator=dict(type='mmdet3d.BboxOverlapsNearest3D'),
                pos_iou_thr=0.6,
                neg_iou_thr=0.45,
                min_pos_iou=0.45,
                ignore_iof_thr=-1),
        ],
        allowed_border=0,
        pos_weight=-1,
        debug=False),
    test_cfg=dict(
        use_rotate_nms=True,
        nms_across_levels=False,
        nms_thr=0.01,
        score_thr=0.1,
        min_bbox_size=0,
        nms_pre=100,
        max_num=50))
```

#### 准备整体配置

我们将上诉的所有配置组合在 `configs/pointpillars/pointpillars_hv_secfpn_8xb6_custom.py` 文件中：

```python
_base_ = [
    '../_base_/models/pointpillars_hv_secfpn_custom.py',
    '../_base_/datasets/custom.py',
    '../_base_/schedules/cyclic-40e.py', '../_base_/default_runtime.py'
]
```

#### 可视化数据集（可选）

为了验证准备的数据和配置是否正确，我们建议在训练和验证前使用 `tools/misc/browse_dataest.py` 脚本可视化数据集和标注，更多细节请参考[可视化](https://github.com/open-mmlab/mmdetection3d/blob/dev-1.x/docs/zh_cn/user_guides/visualization.md)文档。

## 评估

准备好数据和配置之后，你可以遵循我们的文档直接运行训练/测试脚本。

**注意**：我们为自定义数据集提供了 KITTI 风格的评估实现方法。在数据集配置中需要包含如下内容：

```python
val_evaluator = dict(
    type='KittiMetric',
    ann_file=data_root + 'custom_infos_val.pkl', # 指定你的 验证 pkl 信息
    metric='bbox')
```<|MERGE_RESOLUTION|>--- conflicted
+++ resolved
@@ -81,67 +81,9 @@
 │   │   │   ├── ...
 ```
 
-<<<<<<< HEAD
-@DATASETS.register_module()
-class MyDataset(Custom3DDataset):
-    classes = ('cabinet', 'bed', 'chair', 'sofa', 'table', 'door', 'window',
-               'bookshelf', 'picture', 'counter', 'desk', 'curtain',
-               'refrigerator', 'showercurtrain', 'toilet', 'sink', 'bathtub',
-               'garbagebin')
-
-    def __init__(self,
-                 data_root,
-                 ann_file,
-                 pipeline=None,
-                 classes=None,
-                 modality=None,
-                 box_type_3d='Depth',
-                 filter_empty_gt=True,
-                 test_mode=False):
-        super().__init__(
-            data_root=data_root,
-            ann_file=ann_file,
-            pipeline=pipeline,
-            classes=classes,
-            modality=modality,
-            box_type_3d=box_type_3d,
-            filter_empty_gt=filter_empty_gt,
-            test_mode=test_mode)
-
-    def get_ann_info(self, index):
-        # 通过下标来获取标注信息，evalhook 也能够通过此接口来获取标注信息
-        info = self.data_infos[index]
-        if info['annos']['gt_num'] != 0:
-            gt_bboxes_3d = info['annos']['gt_boxes_upright_depth'].astype(
-                np.float32)  # k, 6
-            gt_labels_3d = info['annos']['class'].astype(np.int64)
-        else:
-            gt_bboxes_3d = np.zeros((0, 6), dtype=np.float32)
-            gt_labels_3d = np.zeros((0, ), dtype=np.int64)
-
-        # 转换为目标标注框的结构
-        gt_bboxes_3d = DepthInstance3DBoxes(
-            gt_bboxes_3d,
-            box_dim=gt_bboxes_3d.shape[-1],
-            with_yaw=False,
-            origin=(0.5, 0.5, 0.5)).convert_to(self.box_mode_3d)
-
-        pts_instance_mask_path = osp.join(self.data_root,
-                                          info['pts_instance_mask_path'])
-        pts_semantic_mask_path = osp.join(self.data_root,
-                                          info['pts_semantic_mask_path'])
-
-        anns_results = dict(
-            gt_bboxes_3d=gt_bboxes_3d,
-            gt_labels_3d=gt_labels_3d,
-            pts_instance_mask_path=pts_instance_mask_path,
-            pts_semantic_mask_path=pts_semantic_mask_path)
-        return anns_results
-=======
 ## 基于视觉的 3D 检测
 
 基于视觉的 3D 目标检测原始数据通常组织成如下格式，其中 `ImageSets` 包含划分文件，指明哪些文件数据属于训练/验证集，`images` 包含来自不同相机的图像，例如 `camera_x` 获得的图像应放在 `images/images_x` 下，`calibs` 包含校准信息文件，其中存储了每个相机的内参矩阵，`labels` 包含 3D 检测的标签文件。
->>>>>>> 30a58e07
 
 ```
 mmdetection3d
