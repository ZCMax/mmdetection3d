# NuScenes Dataset for 3D Object Detection

This page provides specific tutorials about the usage of MMDetection3D for nuScenes dataset.

## Before Preparation

You can download nuScenes 3D detection data [HERE](https://www.nuscenes.org/download) and unzip all zip files.

Like the general way to prepare dataset, it is recommended to symlink the dataset root to `$MMDETECTION3D/data`.

The folder structure should be organized as follows before our processing.

```
mmdetection3d
├── mmdet3d
├── tools
├── configs
├── data
│   ├── nuscenes
│   │   ├── maps
│   │   ├── samples
│   │   ├── sweeps
│   │   ├── v1.0-test
|   |   ├── v1.0-trainval
```

## Dataset Preparation

We typically need to organize the useful data information with a .pkl or .json file in a specific style, e.g., coco-style for organizing images and their annotations.
To prepare these files for nuScenes, run the following command:

```bash
python tools/create_data.py nuscenes --root-path ./data/nuscenes --out-dir ./data/nuscenes --extra-tag nuscenes
```

The folder structure after processing should be as below.

```
mmdetection3d
├── mmdet3d
├── tools
├── configs
├── data
│   ├── nuscenes
│   │   ├── maps
│   │   ├── samples
│   │   ├── sweeps
│   │   ├── v1.0-test
|   |   ├── v1.0-trainval
│   │   ├── nuscenes_database
│   │   ├── nuscenes_infos_train.pkl
│   │   ├── nuscenes_infos_val.pkl
│   │   ├── nuscenes_infos_test.pkl
│   │   ├── nuscenes_dbinfos_train.pkl
```

- `nuscenes_database/xxxxx.bin`: point cloud data included in each 3D bounding box of the training dataset
- `nuscenes_infos_train.pkl`: training dataset, a dict contains two keys: `metainfo` and `data_list`.
<<<<<<< HEAD
  `metadata` contains the basic information for the dataset itself, such as `classes` and `version`, while `data_list` is a list of dict, each dict ( hereinafter referred to as`info`) contains all the detailed information of single sample as follows:
=======
  `metainfo` contains the basic information for the dataset itself, such as `categories`, `dataset` and `info_version`, while `data_list` is a list of dict, each dict (hereinafter referred to as `info`) contains all the detailed information of single sample as follows:
>>>>>>> 30a58e07
  - info\['sample_idx'\]: The index of this sample in the whole dataset.
  - info\['token'\]: Sample data token.
  - info\['timestamp'\]: Timestamp of the sample data.
  - info\['lidar_points'\]: A dict containing all the information related to the lidar points.
    - info\['lidar_points'\]\['lidar_path'\]: The filename of the lidar point cloud data.
    - info\['lidar_points'\]\['num_pts_feats'\]: The feature dimension of point.
    - info\['lidar_points'\]\['lidar2ego'\]: The transformation matrix from this lidar sensor to ego vehicle. (4x4 list)
    - info\['lidar_points'\]\['ego2global'\]: The transformation matrix from the ego vehicle to global coordinates. (4x4 list)
  - info\['lidar_sweeps'\]: A list contains sweeps information (The intermediate lidar frames without annotations)
    - info\['lidar_sweeps'\]\[i\]\['lidar_points'\]\['data_path'\]: The lidar data path of i-th sweep.
    - info\['lidar_sweeps'\]\[i\]\['lidar_points'\]\['lidar2ego'\]: The transformation matrix from this lidar sensor to ego vehicle. (4x4 list)
    - info\['lidar_sweeps'\]\[i\]\['lidar_points'\]\['ego2global'\]: The transformation matrix from the ego vehicle to global coordinates. (4x4 list)
    - info\['lidar_sweeps'\]\[i\]\['lidar2sensor'\]: The transformation matrix from the main lidar sensor to the current sensor (for collecting the sweep data). (4x4 list)
    - info\['lidar_sweeps'\]\[i\]\['timestamp'\]: Timestamp of the sweep data.
    - info\['lidar_sweeps'\]\[i\]\['sample_data_token'\]: The sweep sample data token.
  - info\['images'\]: A dict contains six keys corresponding to each camera: `'CAM_FRONT'`, `'CAM_FRONT_RIGHT'`, `'CAM_FRONT_LEFT'`, `'CAM_BACK'`, `'CAM_BACK_LEFT'`, `'CAM_BACK_RIGHT'`. Each dict contains all data information related to  corresponding camera.
    - info\['images'\]\['CAM_XXX'\]\['img_path'\]: The filename of the image.
    - info\['images'\]\['CAM_XXX'\]\['cam2img'\]: The transformation matrix recording the intrinsic parameters when projecting 3D points to each image plane. (3x3 list)
    - info\['images'\]\['CAM_XXX'\]\['sample_data_token'\]: Sample data token of image.
    - info\['images'\]\['CAM_XXX'\]\['timestamp'\]: Timestamp of the image.
    - info\['images'\]\['CAM_XXX'\]\['cam2ego'\]: The transformation matrix from this camera sensor to ego vehicle. (4x4 list)
    - info\['images'\]\['CAM_XXX'\]\['lidar2cam'\]: The transformation matrix from lidar sensor to this camera. (4x4 list)
  - info\['instances'\]: It is a list of dict. Each dict contains all annotation information of single instance. For the i-th instance:
    - info\['instances'\]\['bbox_3d'\]: List of 7 numbers representing the 3D bounding box of the instance, in (x, y, z, l, w, h, yaw) order.
    - info\['instances'\]\['bbox_label_3d'\]: A int indicate the label of instance and the -1 indicate ignore.
    - info\['instances'\]\['velocity'\]: Velocities of 3D bounding boxes (no vertical measurements due to inaccuracy), a list has shape (2.).
    - info\['instances'\]\['num_lidar_pts'\]: Number of lidar points included in each 3D bounding box.
    - info\['instances'\]\['num_radar_pts'\]: Number of radar points included in each 3D bounding box.
    - info\['instances'\]\['bbox_3d_isvalid'\]: Whether each bounding box is valid. In general, we only take the 3D boxes that include at least one lidar or radar point as valid boxes.
  - info\['cam_instances'\]: It is a dict contains keys `'CAM_FRONT'`, `'CAM_FRONT_RIGHT'`, `'CAM_FRONT_LEFT'`, `'CAM_BACK'`, `'CAM_BACK_LEFT'`, `'CAM_BACK_RIGHT'`. For vision-based 3D object detection task, we split 3D annotations of the whole scenes according to the camera they belong to.
    - info\['cam_instances'\]\['CAM_XXX'\]\[i\]\['bbox_label'\]: Label of instance.
    - info\['cam_instances'\]\['CAM_XXX'\]\[i\]\['bbox_label_3d'\]: Label of instance.
    - info\['cam_instances'\]\['CAM_XXX'\]\[i\]\['bbox'\]: 2D bounding box annotation (exterior rectangle of the projected 3D box), a list arrange as \[x1, y1, x2, y2\].
    - info\['cam_instances'\]\['CAM_XXX'\]\[i\]\['center_2d'\]: Projected center location on the image, a list has shape (2,), .
    - info\['cam_instances'\]\['CAM_XXX'\]\[i\]\['depth'\]: The depth of projected center.
    - info\['cam_instances'\]\['CAM_XXX'\]\[i\]\['velocity'\]: Velocities of 3D bounding boxes (no vertical measurements due to inaccuracy), a list has shape (2,).
    - info\['cam_instances'\]\['CAM_XXX'\]\[i\]\['attr_label'\]: The attr label of instance. We maintain a default attribute collection and mapping for attribute classification.
    - info\['cam_instances'\]\['CAM_XXX'\]\[i\]\['bbox_3d'\]: List of 7 numbers representing the 3D bounding box of the instance, in (x, y, z, l, h, w, yaw) order.

Note:

1. The differences between `bbox_3d` in `instances` and that in `cam_instances`.
   Both `bbox_3d` have been converted to MMDet3D coordinate system, but `bboxes_3d` in `instances` is in LiDAR coordinate format and `bboxes_3d` in `cam_instances` is in Camera coordinate format. Mind the difference between them in 3D Box representation ('l, w, h' and 'l, h, w').

2. Here we only explain the data recorded in the training info files. The same applies to validation and testing set (the pkl of test set does not contains `instances` and `cam_instances`).

The core function to get `nuscenes_infos_xxx.pkl` are  [\_fill_trainval_infos](https://github.com/open-mmlab/mmdetection3d/blob/dev-1.x/tools/dataset_converters/nuscenes_converter.py#L146) and [get_2d_boxes](https://github.com/open-mmlab/mmdetection3d/blob/dev-1.x/tools/dataset_converters/nuscenes_converter.py#L397), respectively.
Please refer to [nuscenes_converter.py](https://github.com/open-mmlab/mmdetection3d/blob/dev-1.x/tools/dataset_converters/nuscenes_converter.py) for more details.

## Training pipeline

### LiDAR-Based Methods

A typical training pipeline of LiDAR-based 3D detection (including multi-modality methods) on nuScenes is as below.

```python
train_pipeline = [
    dict(
        type='LoadPointsFromFile',
        coord_type='LIDAR',
        load_dim=5,
        use_dim=5),
    dict(
        type='LoadPointsFromMultiSweeps',
        sweeps_num=10),
    dict(type='LoadAnnotations3D', with_bbox_3d=True, with_label_3d=True),
    dict(
        type='GlobalRotScaleTrans',
        rot_range=[-0.3925, 0.3925],
        scale_ratio_range=[0.95, 1.05],
        translation_std=[0, 0, 0]),
    dict(type='RandomFlip3D', flip_ratio_bev_horizontal=0.5),
    dict(type='PointsRangeFilter', point_cloud_range=point_cloud_range),
    dict(type='ObjectRangeFilter', point_cloud_range=point_cloud_range),
    dict(type='ObjectNameFilter', classes=class_names),
    dict(type='PointShuffle'),
    dict(
        type='Pack3DDetInputs',
        keys=['points', 'gt_bboxes_3d', 'gt_labels_3d'])
]
```

Compared to general cases, nuScenes has a specific `'LoadPointsFromMultiSweeps'` pipeline to load point clouds from consecutive frames. This is a common practice used in this setting.
Please refer to the nuScenes [original paper](https://arxiv.org/abs/1903.11027) for more details.
The default `use_dim` in `'LoadPointsFromMultiSweeps'` is `[0, 1, 2, 4]`, where the first 3 dimensions refer to point coordinates and the last refers to timestamp differences.
Intensity is not used by default due to its yielded noise when concatenating the points from different frames.

### Vision-Based Methods

A typical training pipeline of image-based 3D detection on nuScenes is as below.

```python
train_pipeline = [
    dict(type='LoadImageFromFileMono3D'),
    dict(
        type='LoadAnnotations3D',
        with_bbox=True,
        with_label=True,
        with_attr_label=True,
        with_bbox_3d=True,
        with_label_3d=True,
        with_bbox_depth=True),
    dict(type='mmdet.Resize', scale=(1600, 900), keep_ratio=True),
    dict(type='RandomFlip3D', flip_ratio_bev_horizontal=0.5),
    dict(
        type='Pack3DDetInputs',
        keys=[
            'img', 'gt_bboxes', 'gt_bboxes_labels', 'attr_labels', 'gt_bboxes_3d',
            'gt_labels_3d', 'centers_2d', 'depths'
        ]),
]
```

It follows the general pipeline of 2D detection while differs in some details:

- It uses monocular pipelines to load images, which includes additional required information like camera intrinsics.
- It needs to load 3D annotations.
- Some data augmentation techniques need to be adjusted, such as `RandomFlip3D`.
  Currently we do not support more augmentation methods, because how to transfer and apply other techniques is still under explored.

## Evaluation

An example to evaluate PointPillars with 8 GPUs with nuScenes metrics is as follows.

```shell
bash ./tools/dist_test.sh configs/pointpillars/pointpillars_hv_fpn_sbn-all_8xb4-2x_nus-3d.py checkpoints/hv_pointpillars_fpn_sbn-all_4x8_2x_nus-3d_20200620_230405-2fa62f3d.pth 8
```

## Metrics

NuScenes proposes a comprehensive metric, namely nuScenes detection score (NDS), to evaluate different methods and set up the benchmark.
It consists of mean Average Precision (mAP), Average Translation Error (ATE), Average Scale Error (ASE), Average Orientation Error (AOE), Average Velocity Error (AVE) and Average Attribute Error (AAE).
Please refer to its [official website](https://www.nuscenes.org/object-detection?externalData=all&mapData=all&modalities=Any) for more details.

We also adopt this approach for evaluation on nuScenes. An example of printed evaluation results is as follows:

```
mAP: 0.3197
mATE: 0.7595
mASE: 0.2700
mAOE: 0.4918
mAVE: 1.3307
mAAE: 0.1724
NDS: 0.3905
Eval time: 170.8s

Per-class results:
Object Class    AP      ATE     ASE     AOE     AVE     AAE
car     0.503   0.577   0.152   0.111   2.096   0.136
truck   0.223   0.857   0.224   0.220   1.389   0.179
bus     0.294   0.855   0.204   0.190   2.689   0.283
trailer 0.081   1.094   0.243   0.553   0.742   0.167
construction_vehicle    0.058   1.017   0.450   1.019   0.137   0.341
pedestrian      0.392   0.687   0.284   0.694   0.876   0.158
motorcycle      0.317   0.737   0.265   0.580   2.033   0.104
bicycle 0.308   0.704   0.299   0.892   0.683   0.010
traffic_cone    0.555   0.486   0.309   nan     nan     nan
barrier 0.466   0.581   0.269   0.169   nan     nan
```

## Testing and make a submission

An example to test PointPillars on nuScenes with 8 GPUs and generate a submission to the leaderboard is as follows.

You should modify the `jsonfile_prefix` in the `test_evaluator` of corresponding configuration. For example, adding `test_evaluator = dict(type='NuScenesMetric', jsonfile_prefix='work_dirs/pp-nus/results_eval.json')` or using `--cfg-options "test_evaluator.jsonfile_prefix=work_dirs/pp-nus/results_eval.json)` after the test command.

```shell
./tools/dist_test.sh configs/pointpillars/pointpillars_hv_fpn_sbn-all_8xb4-2x_nus-3d.py work_dirs/pp-nus/latest.pth 8 --cfg-options 'test_evaluator.jsonfile_prefix=work_dirs/pp-nus/results_eval'
```

Note that the testing info should be changed to that for testing set instead of validation set [here](https://github.com/open-mmlab/mmdetection3d/blob/dev-1.x/configs/_base_/datasets/nus-3d.py#L132).

After generating the `work_dirs/pp-nus/results_eval.json`, you can compress it and submit it to nuScenes benchmark. Please refer to the [nuScenes official website](https://www.nuscenes.org/object-detection?externalData=all&mapData=all&modalities=Any) for more information.

We can also visualize the prediction results with our developed visualization tools. Please refer to the [visualization doc](https://mmdetection3d.readthedocs.io/en/latest/useful_tools.html#visualization) for more details.

## Notes

### Transformation between `NuScenesBox` and our `CameraInstanceBoxes`.

In general, the main difference of `NuScenesBox` and our `CameraInstanceBoxes` is mainly reflected in the yaw definition. `NuScenesBox` defines the rotation with a quaternion or three Euler angles while ours only defines one yaw angle due to the practical scenario. It requires us to add some additional rotations manually in the pre-processing and post-processing, such as [here](https://github.com/open-mmlab/mmdetection3d/blob/master/mmdet3d/datasets/nuscenes_mono_dataset.py#L673).

In addition, please note that the definition of corners and locations are detached in the `NuScenesBox`. For example, in monocular 3D detection, the definition of the box location is in its camera coordinate (see its official [illustration](https://www.nuscenes.org/nuscenes#data-collection) for car setup), which is consistent with [ours](https://github.com/open-mmlab/mmdetection3d/blob/master/mmdet3d/core/bbox/structures/cam_box3d.py). In contrast, its corners are defined with the [convention](https://github.com/nutonomy/nuscenes-devkit/blob/02e9200218977193a1058dd7234f935834378319/python-sdk/nuscenes/utils/data_classes.py#L527) "x points forward, y to the left, z up". It results in different philosophy of dimension and rotation definitions from our `CameraInstanceBoxes`. An example to remove similar hacks is PR [#744](https://github.com/open-mmlab/mmdetection3d/pull/744). The same problem also exists in the LiDAR system. To deal with them, we typically add some transformation in the pre-processing and post-processing to guarantee the box will be in our coordinate system during the entire training and inference procedure.<|MERGE_RESOLUTION|>--- conflicted
+++ resolved
@@ -56,11 +56,7 @@
 
 - `nuscenes_database/xxxxx.bin`: point cloud data included in each 3D bounding box of the training dataset
 - `nuscenes_infos_train.pkl`: training dataset, a dict contains two keys: `metainfo` and `data_list`.
-<<<<<<< HEAD
-  `metadata` contains the basic information for the dataset itself, such as `classes` and `version`, while `data_list` is a list of dict, each dict ( hereinafter referred to as`info`) contains all the detailed information of single sample as follows:
-=======
   `metainfo` contains the basic information for the dataset itself, such as `categories`, `dataset` and `info_version`, while `data_list` is a list of dict, each dict (hereinafter referred to as `info`) contains all the detailed information of single sample as follows:
->>>>>>> 30a58e07
   - info\['sample_idx'\]: The index of this sample in the whole dataset.
   - info\['token'\]: Sample data token.
   - info\['timestamp'\]: Timestamp of the sample data.
